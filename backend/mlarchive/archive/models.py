from email.utils import parseaddr
import datetime
import email
import logging
import os
import re
import subprocess

from django.conf import settings
from django.contrib.auth.models import User
from django.db import models
from django.urls import reverse
from django.utils.http import urlencode
from django.template.loader import render_to_string

from mlarchive.archive.generator import Generator
from mlarchive.archive.thread import parse_message_ids
from mlarchive.utils.encoding import is_attachment


TXT2HTML = ['/usr/bin/mhonarc', '-single']
ATTACHMENT_PATTERN = r'<p><strong>Attachment:((?:.|\n)*?)</p>'
REFERENCE_RE = re.compile(r'<(.*?)>')

logger = logging.getLogger(__name__)


# --------------------------------------------------
# Helper Functions
# --------------------------------------------------


def get_in_reply_to_message(in_reply_to_value, email_list):
    '''Returns the in_reply_to message, if it exists'''
    msgids = parse_message_ids(in_reply_to_value)
    if not msgids:
        return None
    return get_message_prefer_list(msgids[0], email_list)


def get_message_prefer_list(msgid, email_list):
    '''Returns Message (or None) prefers proivded list'''
    try:
        return Message.objects.get(msgid=msgid, email_list=email_list)
    except Message.DoesNotExist:
        return Message.objects.filter(msgid=msgid).first()


def is_ascii(text):
    try:
        text.decode('ascii')
    except UnicodeDecodeError:
        return False
    return True


def is_small_year(email_list, year):
    count = Message.objects.filter(email_list=email_list, date__year=year).count()
    return count < settings.STATIC_INDEX_YEAR_MINIMUM


# --------------------------------------------------
# Models
# --------------------------------------------------


class Thread(models.Model):
    date = models.DateTimeField(db_index=True)     # date of first message
    email_list = models.ForeignKey('EmailList', db_index=True, on_delete=models.CASCADE, null=True)
    # first message in thread, by date
    first = models.ForeignKey('Message', on_delete=models.SET_NULL, related_name='thread_key', blank=True, null=True)

    def __str__(self):
        return str(self.id)

    def get_snippet(self):
        """Returns all messages of the thread as an HTML snippet"""
        context = {'messages': self.message_set.all()}
        return render_to_string('archive/thread_snippet.html', context)

    def set_first(self, message=None):
        """Sets the first message of the thread.  Call when adding or removing
        messages
        """
        if not message:
            message = self.message_set.all().order_by('date').first()
        self.first = message
        self.date = message.date
        self.save()

    def get_next(self):
        """Returns next thread in the list"""
        return Thread.objects.filter(email_list=self.email_list, date__gt=self.date).order_by('date').first()

    def get_previous(self):
        """Returns previous thread in the list"""
        return Thread.objects.filter(email_list=self.email_list, date__lt=self.date).order_by('-date').first()


class EmailList(models.Model):
    active = models.BooleanField(default=True, db_index=True)
    alias = models.CharField(max_length=65, blank=True)
    created = models.DateTimeField(auto_now_add=True)
    description = models.CharField(max_length=255, blank=True)
    members = models.ManyToManyField(User, blank=True)
    members_digest = models.CharField(max_length=32, blank=True)
    name = models.CharField(max_length=65, db_index=True, unique=True)
    private = models.BooleanField(default=False, db_index=True)
    updated = models.DateTimeField(auto_now=True)

    def __str__(self):
        return self.name

    @staticmethod
    def get_attachments_dir(listname):
        return os.path.join(settings.ARCHIVE_DIR, listname, '_attachments')

    @property
    def attachments_dir(self):
        return self.get_attachments_dir(self.name)

    @staticmethod
    def get_failed_dir(listname):
        return os.path.join(settings.ARCHIVE_DIR, listname, '_failed')

    @property
    def failed_dir(self):
        return self.get_failed_dir(self.name)

    @staticmethod
    def get_removed_dir(listname):
        return os.path.join(settings.ARCHIVE_DIR, listname, '_removed')

    @property
    def removed_dir(self):
        return self.get_removed_dir(self.name)


class Message(models.Model):
    base_subject = models.CharField(max_length=512, blank=True, db_index=True)
    cc = models.TextField(blank=True, default='')
    date = models.DateTimeField(db_index=True)
    email_list = models.ForeignKey(EmailList, db_index=True, on_delete=models.PROTECT)
    frm = models.CharField(max_length=255, blank=True, db_index=True)
    from_line = models.CharField(max_length=255, blank=True)
    hashcode = models.CharField(max_length=28, db_index=True)
    in_reply_to = models.ForeignKey('self', null=True, related_name='replies', on_delete=models.SET_NULL)
    in_reply_to_value = models.TextField(blank=True, default='')
    # mapping to MHonArc message number
    legacy_number = models.IntegerField(blank=True, null=True, db_index=True)
    msgid = models.CharField(max_length=240, db_index=True)
    references = models.TextField(blank=True, default='')
    spam_score = models.IntegerField(default=0)             # > 0 = spam
    subject = models.CharField(max_length=512, blank=True)
    thread = models.ForeignKey(Thread, on_delete=models.PROTECT)
    thread_depth = models.IntegerField(default=0)
    thread_order = models.IntegerField(default=0)
    to = models.TextField(blank=True, default='')
    updated = models.DateTimeField(auto_now=True, db_index=True)
    # date_index_page = models.CharField(max_length=64, default='')
    # thread_index_page = models.CharField(max_length=64, default='')

    class Meta:
        indexes = [models.Index(fields=['email_list', 'date'])]

    def __str__(self):
        return self.msgid

    def as_html(self):
        """Returns the message formated as HTML.  Uses MHonarc standalone
        Not used as of v1.00
        """
        with open(self.get_file_path()) as f:
            mhout = subprocess.check_output(TXT2HTML, stdin=f)

        # extract body
        within = False
        body = []
        for line in mhout.splitlines():
            if line == '<!--X-Body-of-Message-End-->':
                within = False
            if within:
                body.append(line)
            if line == '<!--X-Body-of-Message-->':
                within = True

        str = '\n'.join(body)

        # strip attachment links
        body = re.sub(ATTACHMENT_PATTERN, '', str)

        return body

    @property
    def frm_email(self):
        """This property is the email portion of the "From" header all lowercase
        (the realname is stripped).
        """
        return parseaddr(self.frm)[1].lower()

    @property
    def frm_name(self):
        """This property is the realname portion of the "From" header if it exists.
        Otherwise returns the local-part of the email address
        """
        realname, email = parseaddr(self.frm)
        if realname:
            return realname
        else:
            return email.split('@')[0]

    @property
    def url(self):
        '''Map for index.result.url'''
        return self.get_absolute_url()

    @property
    def django_id(self):
        '''Map for index.result.django_id'''
        return str(self.id)

    def get_absolute_url(self):
        # strip padding, "=", to shorten URL
        return reverse('archive_detail', kwargs={
            'list_name': self.email_list.name,
            'id': self.hashcode.rstrip('=')})

    def get_absolute_url_with_host(self):
        # strip padding, "=", to shorten URL
        return settings.ARCHIVE_HOST_URL + reverse('archive_detail', kwargs={
            'list_name': self.email_list.name,
            'id': self.hashcode.rstrip('=')})

    def get_admin_url(self):
        return reverse('archive_admin') + '?' + urlencode(dict(msgid=self.msgid))

    def get_attachment_path(self):
        path = self.email_list.attachments_dir
        if not os.path.exists(path):
            os.makedirs(path)
            os.chmod(path, 0o2777)
        return path

    def get_body(self):
        """Returns the contents of the message body, text only for use in indexing.
        ie. HTML is stripped.  This is called from the index template.
        """
        gen = Generator(self)
        return gen.as_text()

    def get_body_html(self, request=None):
        """Returns the contents of the message body as HTML, for use in display
        """
        gen = Generator(self)
        return gen.as_html(request=request)

    def get_body_raw(self):
        """Returns the raw contents of the message file.
        NOTE: this will include encoded attachments
        """
        try:
            with open(self.get_file_path(), 'rb') as f:
                return f.read()
        except IOError:
            msg = 'Error reading message file: %s' % self.get_file_path()
            logger.error(msg)
            return msg

    def get_date_index_url(self):
        base = reverse('archive_browse_list', kwargs={'list_name': self.email_list.name})
        fragment = '?index={}'.format(self.hashcode.rstrip('='))
        return base + fragment

    def get_thread_index_url(self):
        base = reverse('archive_browse_list', kwargs={'list_name': self.email_list.name})
        fragment = '?gbt=1&index={}'.format(self.hashcode.rstrip('='))
        return base + fragment

    def get_static_date_index_url(self):
        return '{url}#{fragment}'.format(
            url=self.get_static_date_page_url(),
            fragment=self.hashcode.rstrip('='),
        )

    def get_static_thread_index_url(self):
        return '{url}#{fragment}'.format(
            url=self.get_static_thread_page_url(),
            fragment=self.hashcode.rstrip('='),
        )

    def get_static_date_page_url(self):
        today = datetime.datetime.today()
        if self.date.year < today.year and is_small_year(self.email_list, self.date.year):
            date = date = '{}'.format(self.date.year)
        else:
            date = '{}-{:02d}'.format(self.date.year, self.date.month)
        return reverse('archive_browse_static_date', kwargs={'list_name': self.email_list.name, 'date': date})

    def get_static_thread_page_url(self):
        today = datetime.datetime.today()
        if self.thread.date.year < today.year and is_small_year(self.email_list, self.thread.date.year):
            date = '{}'.format(self.thread.date.year)
        else:
            date = '{}-{:02d}'.format(self.thread.date.year, self.thread.date.month)
        return reverse('archive_browse_static_thread', kwargs={'list_name': self.email_list.name, 'date': date})

    def get_absolute_static_index_urls(self):
        host_url = settings.ARCHIVE_HOST_URL
        return [host_url + self.get_static_date_page_url(), host_url + self.get_static_thread_page_url()]

    def get_file_path(self):
        return os.path.join(
            settings.ARCHIVE_DIR,
            self.email_list.name,
            self.hashcode)

    def get_from_line(self):
        """Returns the "From " envelope header from the original mbox file if it
        exists or constructs one.  Useful when exporting in mbox format.
        NOTE: returns unicode, call to_str() before writing to file.
        """
        if self.from_line:
            return 'From {}'.format(self.from_line)
        elif self.frm_email:
            return 'From {} {}'.format(
                self.frm_email,
                self.date.strftime('%a %b %d %H:%M:%S %Y'))
        else:
            return 'From (none) {}'.format(
                self.date.strftime('%a %b %d %H:%M:%S %Y'))

    def get_references(self):
        """Returns list of message-ids from References header"""
        # remove all whitespace
        refs = ''.join(self.references.split())
        refs = REFERENCE_RE.findall(refs)
        # de-dupe
        results = []
        for ref in refs:
            if ref not in results:
                results.append(ref)
        return results

    def get_references_messages(self):
        """Returns list of messages from Rerefences header"""
        messages = []
        for msgid in self.get_references():
            message = get_message_prefer_list(msgid, self.email_list)
            if message:
                messages.append(message)
        return messages

    def get_removed_dir(self):
        return self.email_list.removed_dir

    def get_thread_snippet(self):
        """Returns all messages of the thread as an HTML snippet"""
        context = {
            'messages': self.thread.message_set.all().select_related(),
            'msg': self,
        }
        return render_to_string('archive/thread_snippet.html', context)

    def mark(self, bit):
        """Mark this message using the bit provided, using field spam_score
        """
        self.spam_score = self.spam_score | bit
        self.save()

    def next_in_list(self):
        """Return the next message in the list, ordered by date ascending"""
        messages = Message.objects
        messages = messages.filter(email_list=self.email_list, date__gt=self.date)
        messages = messages.order_by('date')
        return messages.first()

    def next_in_thread(self):
        """Return the next message in thread"""
        messages = self.thread.message_set.filter(thread_order__gt=self.thread_order)
        messages = messages.order_by('thread_order')
        if messages.first():
            return messages.first()

        next_thread = Thread.objects.filter(
            date__gt=self.thread.date,
            email_list=self.email_list).order_by('date').first()
        if next_thread:
            return next_thread.message_set.order_by('thread_order').first()
        else:
            return None

    def previous_in_list(self):
        """Return the previous message in the list, ordered by date ascending"""
        messages = Message.objects
        messages = messages.filter(email_list=self.email_list, date__lt=self.date)
        messages = messages.order_by('date')
        return messages.last()

    def previous_in_thread(self):
        """Return the previous message in thread"""
        messages = self.thread.message_set.filter(thread_order__lt=self.thread_order)
        messages = messages.order_by('thread_order')
        if messages.last():
            return messages.last()

        previous_thread = Thread.objects.filter(
            date__lt=self.thread.date,
            email_list=self.email_list).order_by('date').last()
        if previous_thread:
            return previous_thread.message_set.order_by('thread_order').first()
        else:
            return None

    @property
    def thread_date(self):
        """Returns the date of the first message in the associated thread.  Use for
        grouping by Thread
        """
        return self.thread.date

    @property
    def to_and_cc(self):
        """Returns 'To' and 'CC' fields combined, for use in indexing
        """
        if self.cc:
            return self.to + ' ' + self.cc
        else:
            return self.to


class Attachment(models.Model):
    # message if problem with attachment
    error = models.CharField(max_length=255, blank=True)
    description = models.CharField(max_length=255)
    filename = models.CharField(max_length=65, blank=True, default='')      # old disk filename
    message = models.ForeignKey(Message, on_delete=models.CASCADE)
    name = models.CharField(max_length=255)
    content_type = models.CharField(max_length=150)
    content_disposition = models.CharField(max_length=150, blank=True, null=True)
    sequence = models.PositiveSmallIntegerField(default=1)

    def __str__(self):
        return self.name

    def get_absolute_url(self):
        return reverse('archive_attachment', kwargs={'list_name': self.message.email_list.name,
                                                     'id': self.message.hashcode.strip('='),
                                                     'sequence': str(self.sequence)})

    def get_file_path(self):
        return os.path.join(self.message.get_atttachment_path(), self.filename)

    def get_sub_message(self):
        """Returns a email.message, that is the attachment"""
        msg = email.message_from_bytes(self.message.get_body_raw())
        parts = list(msg.walk())
        return parts[self.sequence]


class Legacy(models.Model):
    email_list_id = models.CharField(max_length=40)
    msgid = models.CharField(max_length=240, db_index=True)
    number = models.IntegerField()

    def __str__(self):
        return '%s:%s' % (self.email_list_id, self.msgid)


<<<<<<< HEAD
class Subscriber(models.Model):
    email_list = models.ForeignKey(EmailList, db_index=True, on_delete=models.PROTECT)
    date = models.DateField(default=datetime.date.today)
    count = models.PositiveIntegerField()

    def __str__(self):
        return '{}: {}'.format(self.email_list, self.count)
=======
class Redirect(models.Model):
    old = models.CharField(max_length=255, db_index=True, unique=True)
    new = models.CharField(max_length=255)

    def __str__(self):
        return '{} -> {}'.format(self.old, self.new)
>>>>>>> 1d9a0bd6
<|MERGE_RESOLUTION|>--- conflicted
+++ resolved
@@ -466,7 +466,6 @@
         return '%s:%s' % (self.email_list_id, self.msgid)
 
 
-<<<<<<< HEAD
 class Subscriber(models.Model):
     email_list = models.ForeignKey(EmailList, db_index=True, on_delete=models.PROTECT)
     date = models.DateField(default=datetime.date.today)
@@ -474,11 +473,11 @@
 
     def __str__(self):
         return '{}: {}'.format(self.email_list, self.count)
-=======
+
+
 class Redirect(models.Model):
     old = models.CharField(max_length=255, db_index=True, unique=True)
     new = models.CharField(max_length=255)
 
     def __str__(self):
-        return '{} -> {}'.format(self.old, self.new)
->>>>>>> 1d9a0bd6
+        return '{} -> {}'.format(self.old, self.new)