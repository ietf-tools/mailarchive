#!../../../env/bin/python

# from __future__ import print_function
"""
Generic scan script to scan the archive for messages with particular attributes.
Define a scan as a function.  Specifiy the function as the first command line argument.
You can pass additional positional arguments on the command line, and specify them
in the function definition.

usage:

scan_all.py [func name] [optional arguments]

examples:
./scan_all.py find_mime text/x-perl-script

./scan_all.py --fix incoming

"""
# Standalone broilerplate -------------------------------------------------------------
from django_setup import do_setup
do_setup()
# -------------------------------------------------------------------------------------

import argparse
import datetime
import email
import os
import re
import shutil
import sys
import time
from email import policy
from pickle import load
from dateutil.parser import parse
from dateutil.relativedelta import relativedelta
# from tzparse import tzparse
from pprint import pprint
from pytz import timezone

from django.core.cache import cache
from django.db.models import Count
# from haystack.query import SearchQuerySet

from mlarchive.archive.models import EmailList, Message, Thread, Legacy
from mlarchive.bin.scan_utils import *
from mlarchive.utils.encoding import decode_rfc2047_header, is_attachment
from mlarchive.archive.mail import (MessageWrapper, lookup_extension, get_mb,
    parsedate_to_datetime, is_aware, UnknownFormat, NoHeaders, CustomMMDF,
    SEPARATOR_PATTERNS)
from mlarchive.archive.management.commands._mimetypes import CONTENT_TYPES


print("DJANGO_SETTINGS_MODULE={}".format(os.environ['DJANGO_SETTINGS_MODULE']))

date_pattern = re.compile(r'(Mon|Tue|Wed|Thu|Fri|Sat|Sun),?\s.+')
dupetz_pattern = re.compile(r'[\-\+]\d{4} \([A-Z]+\)$')
from_line_re = re.compile(r'From .* (Sun|Mon|Tue|Wed|Thu|Fri|Sat)( |,)')

MAX_TERM_LENGTH = 245

date_formats = ["%a %b %d %H:%M:%S %Y",
                "%a, %d %b %Y %H:%M:%S %Z",
                "%a %b %d %H:%M:%S %Y %Z"]

mlists = ['abfab','alto','aqm','codec','dane','dmarc','dmm','dnsop',
    'dns-privacy','endymail','gen-art','grow','hipsec','homenet',
    'i2rs','ipsec','jose','l3vpn','lisp','lwip','mif','multimob',
    'nvo3','oauth','opsawg','opsec','ospf','p2psip','paws','pce',
    'perpass','precis','rtgwg','sidr','softwires','spring','sshmgmt',
    'taps','trans','uta','websec']

ecre = re.compile(r'''
  =\?                   # literal =?
  (?P<charset>[^?]*?)   # non-greedy up to the next ? is the charset
  \?                    # literal ?
  (?P<encoding>[qb])    # either a "q" or a "b", case insensitive
  \?                    # literal ?
  (?P<encoded>.*?)      # non-greedy up to the next ?= is the encoded string
  \?=                   # literal ?=
  ''', re.VERBOSE | re.IGNORECASE | re.MULTILINE)

# ---------------------------------------------------------
# Helper Functions
# ---------------------------------------------------------


def convert_date(date):
    """Try different patterns to convert string to naive UTC datetime object"""
    for format in date_formats:
        try:
            result = tzparse(date.rstrip(), format)
            if result:
                # convert to UTC and make naive
                utc_tz = timezone('utc')
                time = utc_tz.normalize(result.astimezone(utc_tz))
                time = time.replace(tzinfo=None)                # make naive
                return time
        except ValueError:
            pass


def get_date_part(str):
    """Get the date portion of the envelope header.  Based on the observation
    that all date parts start with abbreviated weekday
    """
    match = date_pattern.search(str)
    if match:
        date = match.group()

        # a very few dates have redundant timezone designations on the end
        # which tzparse can't handle.  If this is the case strip it off
        # ie. Wed, 6 Jul 2005 12:24:15 +0100 (BST)
        if dupetz_pattern.search(date):
            date = re.sub(r'\s\([A-Z]+\)$','',date)
        return date
    else:
        return None


def has_higher_plane(header):
    max_bmp = '\U0000ffff'
    for point in header:
        if point > max_bmp:
            return True
    return False


def is_ascii(s):
    if s == None:
        return True
    try:
        s.decode('ascii')
    except UnicodeDecodeError:
        return False
    return True


def map_header(header):
    if header == 'from':
        return 'frm'
    else:
        return header


# ---------------------------------------------------------
# Scan Functions
# ---------------------------------------------------------

def archived_at():
    """Find messages whose Archived-At header does not match url"""
    from email.parser import BytesParser
    parser = BytesParser()
    count = 0
    mismatch = 0
    for message in Message.objects.filter(date__year__gte=2021).order_by('-date'):
        if count % 1000 == 0:
            print('Processed: {}'.format(count))
        count = count + 1
        msg = parser.parsebytes(message.get_body_raw(), headersonly=True)
        archives = msg.get_all('archived-at')
        if not archives:
            print('No archived-at: {}'.format(message.get_absolute_url()))
            continue
        # if any archive-at values are ours, one must match
        if any('mailarchive' in s for s in archives):
            hashcode = message.hashcode.strip('=')
            for s in archives:
                if hashcode in s:
                    break
            else:
                mismatch = mismatch + 1
                print('date:{} url:{} header:{}'.format(message.date.strftime("%m-%d-%Y %H:%M"), message.get_absolute_url(), msg['archived-at']))
        if mismatch > 10:
            break
    print('mismatches: {} of ({})'.format(mismatch, count))


def archived_at_report(fix=False):
    """Find messages whose Archived-At header does not match url.
    --fix will populate Redirect table for mismatched URLs
    """
<<<<<<< HEAD
=======
    from django.db.utils import IntegrityError
>>>>>>> afaeff54
    from mlarchive.archive.models import Redirect
    from urllib.parse import urlparse
    from email.parser import BytesParser
    parser = BytesParser()
    for message in Message.objects.filter(date__year__gte=2013).order_by('-date'):
        msg = parser.parsebytes(message.get_body_raw(), headersonly=True)
        archives = msg.get_all('archived-at')
        hashcode = message.hashcode.strip('=')
        # problem messages will have one mailarchive archived-at header that does not match
        if len(archives) == 1 and 'mailarchive' in archives[0] and hashcode not in archives[0]:
<<<<<<< HEAD
            print('{},{},{}'.format(message.date.strftime('%m-%d-%Y'), archives[0], hashcode))
=======
            print('{},{},{}'.format(message.date.strftime('%m-%d-%Y'),archives[0], hashcode))
>>>>>>> afaeff54
            if fix:
                new = message.get_absolute_url()
                parts = urlparse(archives[0].strip('<>'))
                if parts.path:
                    try:
                        redir = Redirect.objects.get(old=parts.path)
                        if redir.new != new:
                            err = 'Redirect already exists with different target. exists:{}, trying:{}, (pk={})'
                            raise Exception(err.format(redir, new, message.pk))
                    except Redirect.DoesNotExist:
                        Redirect.objects.create(old=parts.path, new=new)


def attachments():
    """Scan all lists, analyze attachments"""
    missing_from_db = 0
    missing_new = {}
    missing_old = {}
    content_dispositions = {}
    total = 0
    lookup_extension('txt/plain')
    mime_types = cache.get('mime_types')
    for elist in EmailList.objects.all().order_by('name'):
        print("Scanning {}".format(elist.name))

        for msg in Message.objects.filter(email_list=elist).order_by('date'):
            message = email.message_from_string(msg.get_body_raw())
            count = 0
            for part in message.walk():
                if is_attachment(part):
                    total = total + 1
                    count = count + 1
                    content_type = part.get_content_type()
                    # content_disposition = part.get_content_disposition()
                    content_disposition = part.get('content-disposition')
                    if content_disposition:
                        content_disposition = content_disposition.split()[0].strip(';')
                    content_dispositions[content_disposition] = content_dispositions.get(content_disposition, 0) + 1
                    if content_type not in mime_types:
                        missing_new[content_type] = missing_new.get(content_type, 0) + 1
                        print("NEW {:10} {}".format(msg.pk, content_type))
                    if content_type not in CONTENT_TYPES:
                        missing_old[content_type] = missing_old.get(content_type, 0) + 1
                        print("OLD {:10} {}".format(msg.pk, content_type))

            if count > msg.attachment_set.count():
                missing_from_db = missing_from_db + (count - msg.attachment_set.count())

    print('Total Attachments: %s' % total)
    print('Missing from DB: %s' % missing_from_db)
    for key, value in list(missing_new.items()):
        print("NEW: %s (%s)" % (key, value))
    for key, value in list(missing_old.items()):
        print("OLD: %s (%s)" % (key, value))
    for key, value in list(content_dispositions.items()):
        print("CONTENT_DISPOSITION: %s (%s)" % (key, value))


def bad_transfer_encoding():
    """Searches the archive for base64 with trailing space"""
    for elist in EmailList.objects.all().order_by('name'):
        print("Scanning {}".format(elist.name))
        for msg in Message.objects.filter(email_list=elist).order_by('date'):
            message = email.message_from_bytes(msg.get_body_raw())
            for part in message.walk():
                if not part.is_multipart():
                    if part['Content-Transfer-Encoding'] == 'base64 ':
                        print('{}:{}:{}:{}'.format(msg.pk, msg.frm, msg.date.year, msg.url))


def bodies():
    """Call get_body_html() and get_body() for every message in db. Use logging in
    generator_handler methods to gather stats.
    """
    query = Message.objects.all()
    total = Message.objects.count()
    for msg in query:
        try:
            x = msg.get_body_html()
            y = msg.get_body()
        except (UnicodeDecodeError, LookupError, TypeError) as e:
            print('{0} [{1}]'.format(e, msg.pk))
        if msg.pk % 1000 == 0:
            print('processed {0} of {1}'.format(msg.pk,total))


def bogus_date():
    """Identify messages with no or incorrect date header.  Scans messages in new
    archive.  Checks header in message file, not the database, since we want to identify
    problem messages visible in IMAP"""
    no_date = 0
    bogus_date = 0
    total = Message.objects.count()
    min_date = datetime.datetime(1982,1,1)
    max_date = datetime.datetime.today() + datetime.timedelta(days=1)
    for message in Message.objects.iterator():
        with open(message.get_file_path()) as fp:
            msg = email.message_from_file(fp)
        if 'date' not in msg:
            no_date = no_date + 1
            print("Missing date header: {}:{}".format(message.email_list.name,message.pk))
            continue

        date = msg.get('date')
        dt = parsedate_to_datetime(date)
        dt = dt.replace(tzinfo=None)                # force naive
        if dt < min_date or dt > max_date:
            bogus_date = bogus_date + 1
            print("Bogus date: {}:{}, {}".format(message.email_list.name,message.pk,date))

        if message.pk % 1000 == 0:
            print('processed {0} of {1}'.format(message.pk,total))

    print("No Date:{}".format(no_date))
    print("Bogus Date: {}".format(bogus_date))


def bogus_mmdf():
    """Identify mbox files that start out with MMDF header ^A^A^A^A then proceed with
    normal "From " line separators."""
    total = 0
    for path in all_mboxs():
        with open(path) as f:
            line1 = f.readline()
            line2 = f.readline()
            if line1 == '\x01\x01\x01\x01\n' and from_line_re.match(line2):
                print(path)

    print("Total: %d" % total)


def check_thread_first(fix=False):
    """Check for threads that don't have 'first' message.

    Example: ./scan_all.py --fix check_thread_first
    """
    threads = Thread.objects.filter(first__isnull=True)
    print("Threads without first message: {}".format(threads.count()))
    empty = 0
    for thread in threads:
        if thread.message_set.count() == 0:
            empty += 1
            if fix:
                thread.delete()
        else:
            if fix:
                first = thread.message_set.order_by('date').first()
                thread.first = first
                thread.save()
    print("{} empty threads".format(empty))
    if fix:
        threads = Thread.objects.filter(first__isnull=True)
        print("{} remaining threads without first message".format(threads.count()))


def check_thread_order(start, fix=False):
    """Compare message.thread_order in DB with index.  If fix==True save
    the database object, causing the index to get updated to match DB.

    Example: ./scan_all.py --fix check_thread_order 2017-01-15T00:00:00
    """
    print("start: {}    fix: {}".format(start, fix))
    start_date = parse(start)
    threads = Thread.objects.filter(date__gte=start_date)
    print("Checking {} threads.".format(threads.count()))
    total = 0
    for thread in threads:
        sqs = SearchQuerySet().filter(tid=thread.id).order_by('torder')
        for result in sqs:
            if result.torder != result.object.thread_order:
                if fix:
                    # compute_thread(thread)
                    result.object.save()
                    continue
                else:
                    total += 1
                    print("Mismatch: pk={} index_order={} db_order={}".format(result.object.pk,result.torder,result.object.thread_order))
    print("Total: {}".format(total))


def check_spam(elist):
    """Proceeding through the archive starting from most recent find spam, messages with
    X-Spam-Level: ***** or more
    """
    messages = Message.objects.filter(date__year__gte=1990).order_by('-date')
    if elist:
        messages = messages.filter(email_list__name=elist)
    for message in messages:
        path = message.get_file_path()
        with open(path) as file:
            msg = email.message_from_file(file)
        if msg['x-spam-level'] and msg['x-spam-level'].startswith('*****'):
            print(message.get_absolute_url(), message.date)


def count_legacy(listname):
    """Count number of messages in legacy archive for listname"""
    total = 0
    years = {}
    for mb in get_mboxs(listname):
        parts = mb._file.name.split('/')
        num = len(mb)
        year = parts[-1][:4]
        years[year] = years.get(year,0) + num
        print("%s/%s: %d" % (parts[-2],parts[-1],num))
        total += num
    print("Total: %d" % total)
    pprint(years)


def date(start):
    """Calls get_date for every message in (old) archive.  Use 'start' argument
    to offset beginning of run"""
    listname = ''
    processing = False
    total = 0
    for path in all_mboxs():
        name = os.path.basename(os.path.dirname(path))
        if start == name or processing == True:
            processing = True
        else:
            continue

        if name != listname:
            listname = name
            print(listname)
        try:
            mb = get_mb(path)
        except UnknownFormat:
            print("Unknown format: %s" % path)
            continue

        for i,msg in enumerate(mb):
            total += 1
            try:
                mw = MessageWrapper.from_message(msg,listname)
                date = mw.get_date()
            except NoHeaders as error:
                print("Error: %s,%d (%s)" % (path, i, error.args))

    print("Total: %s" % total)


def envelope_date():
    """Quickly test envelope date parsing on every standard mbox file in archive"""
    # for path in ['/a/www/ietf-mail-archive/text/lemonade/2002-09.mail']:
    for path in all_mboxs():
        with open(path) as f:
            line = f.readline()
            while not line or line == '\n':
                line = f.readline()
            if line.startswith('From '):
                date = get_date_part(line.rstrip())
                if date == None:
                    print(path,line)
                if not convert_date(date.rstrip()):
                    print(path,date)


def envelope_regex():
    """Quickly test envelope regex matching on every standard mbox file in archive"""
    pattern = re.compile(r'From .* (Sun|Mon|Tue|Wed|Thu|Fri|Sat)( |,)')

    for path in all_mboxs():
        with open(path) as f:
            line = f.readline()
            while not line or line == '\n':
                line = f.readline()
            if line.startswith('From '):
                if not pattern.match(line):
                    print(path, line)


def find_mime(mime_type):
    """Searches the archive for specified MIME type, lowercase"""
    print("mime_type: {}".format(mime_type))
    for elist in EmailList.objects.all().order_by('name'):
        print("Scanning {}".format(elist.name))
        for msg in Message.objects.filter(email_list=elist).order_by('date'):
            message = email.message_from_string(msg.get_body_raw())
            for part in message.walk():
                if part.get_content_type() == mime_type:
                    print("MSG:{}".format(msg.pk))


def find_utf7(start=None):
    """Searches the archive for utf7 encoding"""
    for elist in EmailList.objects.all().order_by('name'):
        if start and start > elist.name:
            continue
        print("Scanning {}".format(elist.name))
        for msg in Message.objects.filter(email_list=elist).order_by('date'):
            with open(msg.get_file_path(), 'rb') as f:
                message = email.message_from_binary_file(f)
                if (message.is_multipart() is False and
                        message['Content-Transfer-Encoding'] == '7bit' and
                        message.get_content_charset() == 'utf-7'):
                    print("MSG:{}".format(msg.pk))


def fix_encoded_words(fix=False):
    """Process messages with encoded-words in header"""
    pks = []
    mismatches = []
    with open('encoded_messages.txt') as f:
        line = f.readline()
        while line:
            chop = line[:-1]    # remove newline
            pks.extend(chop.split(','))
            line = f.readline()

    for pk in pks:
        message = Message.objects.get(pk=pk)
        for db_header, header in (('frm', 'from'), ('subject', 'subject')):
            msg = email.message_from_string(message.get_body_raw())
            mw = MessageWrapper.from_message(msg, message.email_list.name)
            if msg[header] and '=?' in msg[header]:
                text = mw.normalize(msg[header])
                if text != getattr(message, db_header):
                    mismatches.append(message)
                    if '?="' not in msg[header] and '?=)' not in msg[header] and not has_higher_plane(text):
                        print("PK: %s, %s != %s" % (pk, repr(text), repr(getattr(message, db_header))))
                    if fix:
                        setattr(message, db_header, text)
                        message.save()

    print("Total: %s" % len(pks))
    print("Mismatches: %s" % len(mismatches))


def get_encoded_words():
    """Scan all messages and find those with encoded-words in the headers.  Save list to a file"""
    messages = []
    for elist in EmailList.objects.all().order_by('name'):
        #if start and start > elist.name:
        #    continue
        print("Scanning {}".format(elist.name))

        for msg in Message.objects.filter(email_list=elist).order_by('date'):
            try:
                message = email.message_from_string(msg.get_body_raw())
            except IOError:
                continue

            for header in ('from', 'subject'):
                if message[header] and re.search(ecre, message[header]):
                    messages.append(msg.pk)
                    break
        if messages:
            with open('encoded_messages.txt', 'a') as f:
                data = ','.join([str(n) for n in messages])
                f.write(data + '\n')
            messages = []


def header_date():
    nf = 0
    count = 0
    with open('received.log') as f:
        paths = f.read().splitlines()
    for path in paths:
        mb = get_mb(path)
        for i,msg in enumerate(mb):
            count += 1
            date = msg.get('date')
            if not date:
                date = msg.get('sent')

            if not date:
                print("Date not found: %s,%s" % (path,i))
                nf += 1
                #sys.exit(1)
                continue

            result = parsedate_to_datetime(date)
            if not result:
                print("Parse Error: %s" % date)
                #sys.exit(1)
    print("Count: %s\nNot Found: %s" % (count,nf))


def html_only():
    """Scan all mboxs and report messages that have only one MIME part that is text/html"""
    elist = ''
    for path in all_mboxs():
        name = os.path.basename(os.path.dirname(path))
        if elist != name:
            elist = name
            print("Scanning %s" % name)
        if name in ('django-project','iab','ietf'):
            continue
        mb = get_mb(path)
        for msg in mb:
            if msg.is_multipart() == False:
                if msg.get_content_type() == 'text/html':
                    print(msg['message-id'])


def incoming(fix=False):
    """Check files in data/incoming to see if they exist in archive"""
    if fix:
        print('Fix Mode')
    defects = 0
    missing = 0
    empty = 0
    path = '/a/mailarch/data/incoming'
    arch = '/a/mailarch/data/90days/'
    files = os.listdir(path)
    for file in  files:
        # print(file)
        full = os.path.join(path, file)
        if not os.path.isfile(full):
            continue
        if os.path.getsize(full) == 0:
            empty = empty + 1
            print('{}:0'.format(file))
            continue
        with open(full, 'rb') as f:
            msg = email.message_from_binary_file(f)
        if msg['defects']:
            defects = defects + 1
            print('{}:{}'.format(file, msg['defects']))
            continue
        msgid = msg['message-id'].strip('<>')
        elist = file.split('.')[0]
        if Message.objects.filter(email_list__name=elist, msgid=msgid).exists():
            if fix:
                # print('in fix')
                dest = os.path.join(arch, file)
                if os.path.exists(dest):
                    raise IOError('Destination exists ({})'.format(dest))
                else:
                    # move file 
                    # print('moving {}'.format(file))
                    shutil.move(full, dest)
            pass 
        else:
            missing = missing + 1
            print('{}:{}:missing'.format(file, msgid))
    print('Total:{}'.format(len(files)))
    print('Defects:{}'.format(defects))
    print('Missing:{}'.format(missing))
    print('Empty:{}'.format(empty))


def index_test(year_min):
    """Show message breakdown using scheme, lists with < year_min messages / year get
    year page, otherwise monthly"""
    now = datetime.datetime.now()
    active_lists = []
    month100 = 0
    for elist in EmailList.objects.filter(private=False).order_by('name'):
        end = datetime.datetime(now.year, 1, 1)
        start = end - relativedelta(years=1)
        if elist.message_set.filter(date__gte=end).count() > 0:
            active_lists.append(elist)
            year_count = elist.message_set.filter(date__gte=start, date__lt=end).count()
            if year_count < int(year_min):
                # do year page
                print("{} {}: {}".format(elist.name, start.strftime("%Y"), year_count))
            else:
                # otherwise monthly pages
                for n in range(1, 13):
                    start = end - relativedelta(months=1)
                    count = elist.message_set.filter(date__gte=start, date__lt=end).count()
                    print("{} {}: {}".format(elist.name, start.strftime("%Y %b"), count))
                    if count < 100:
                        month100 += 1
                    end = start

    print("Year Minimum: {}".format(year_min))
    print("Total active lists: {}".format(len(active_lists)))
    print("Monthly pages < 100: {}".format(month100))


def legacy():
    """Gather stats on mhonarc mappings"""
    cutoff = datetime.datetime(2019,1,14)
    for elist in EmailList.objects.filter(private=False, name='ietf'):
        lcount = Legacy.objects.filter(email_list_id=elist.name).count()
        mcount = elist.message_set.filter(date__lte=cutoff).count()
        if lcount < mcount:
            delta = (mcount - lcount) / mcount
        else:
            delta = 0
        if delta > 0.01:
            mark = '**'
        else:
            mark = ''
        print("{:25} {:10} {:10} {:.2f} {:4}".format(elist.name, mcount, lcount, delta, mark))


def long_header():
    """Find messages that had Archived-At header folded using encoded word"""
    start = datetime.datetime(2020,2,20)
    messages = Message.objects.filter(date__gt=start)
    groups = set()
    count = 0
    print('Checking {} messages'.format(messages.count()))
    for m in messages:
        with open(m.get_file_path(), 'rb') as fp:
            msg = email.message_from_binary_file(fp)
        if 'archived-at' in msg and msg['archived-at'].startswith('=?'):
            groups.add(m.email_list.name)
            count += 1
    print('{} instances'.format(count))
    print(groups)


def lookups():
    """Test the message find routines"""
    from mlarchive.archive.view_funcs import find_message_date, find_message_date_reverse, find_message_gbt

    for elist in EmailList.objects.all():
        print("Checking list: {}".format(elist.name))
        sqs = SearchQuerySet().filter(email_list=elist.pk).order_by('date')
        print("-date")
        for m in sqs:
            if find_message_date(sqs,m.object) == -1:
                print("Problem with {}:{}".format(elist.name,m.object.msgid))
        sqs = SearchQuerySet().filter(email_list=elist.pk).order_by('-date')
        print("-date-reverse")
        for m in sqs:
            if find_message_date_reverse(sqs,m.object) == -1:
                print("Problem with {}:{}".format(elist.name,m.object.msgid))
        sqs = SearchQuerySet().filter(email_list=elist.pk).order_by('tdate','date')
        print("-gbt")
        for m in sqs:
            if find_message_gbt(sqs,m.object) == -1:
                print("Problem with {}:{}".format(elist.name,m.object.msgid))


def mailbox_types():
    """Scan all mailbox files and print example of each unique envelope form other
    than typical mbox or mmdf
    """
    matches = dict.fromkeys(SEPARATOR_PATTERNS)
    for path in all_mboxs():
        with open(path) as f:
            line = f.readline()
            while not line or line == '\n':
                line = f.readline()
            if not (line.startswith('From ') or line.startswith('\x01\x01\x01\x01')):
                for pattern in SEPARATOR_PATTERNS:
                    if pattern.match(line):
                        if not matches[pattern]:
                            matches[pattern] = path
                            print("%s: %s" % (pattern.pattern, path))
                        break


def message_rfc822():
    """Scan all lists for message/rfc822"""
    for elist in EmailList.objects.all().order_by('name'):
        print("Scanning {}".format(elist.name))

        for msg in Message.objects.filter(email_list=elist).order_by('date'):
            message = email.message_from_string(msg.get_body_raw())
            count = 0
            for part in message.walk():
                if part.get_content_type() == 'message/rfc822':
                    count += 1
                    payload = part.get_payload()
                    if len(payload) != 1 or payload[0].get_content_type() != 'text/plain':
                        print(msg.pk,payload,' '.join([ x.get_content_type() for x in payload]))

            if count > 1:
                print("{}:{}".format(msg.pk,count))


def message_rfc822_xml():
    """Scan all lists for message/rfc822 with a single component that is xml"""
    for elist in EmailList.objects.all().order_by('name'):
        print("Scanning {}".format(elist.name), file=sys.stderr)

        for msg in Message.objects.filter(email_list=elist).order_by('date'):
            message = email.message_from_bytes(msg.get_body_raw())
            count = 0
            for part in message.walk():
                if part.get_content_type() == 'message/rfc822':
                    count += 1
                    payload = part.get_payload()
                    if not isinstance(payload, list) and payload.get_content_type() == 'text/html':
                        if payload.get_payload().startswith('<?xml'):
                            print(msg.pk)


def mime_encoded_word(start):
    """Scan all lists looking for MIME encoded-word (RFC2047) data in headers to test handling"""
    max_bmp = '\U0000ffff'
    total = 0
    for elist in EmailList.objects.all().order_by('name'):
        if start and start > elist.name:
            continue
        print("Scanning {}".format(elist.name))

        for msg in Message.objects.filter(email_list=elist).order_by('date'):
            try:
                message = email.message_from_string(msg.get_body_raw())
            except IOError:
                continue

            for header in ('from', 'subject'):
                count = 0
                if message[header] and "=?" in message[header]:
                    total = total + 1
                    parts = email.header.decode_header(message[header])
                    try:
                        unis = [str(string, encoding) for string, encoding in parts if encoding]
                    except (UnicodeDecodeError, LookupError):
                        print("Message: {},   {}:{}  DECODE ERROR".format(msg.pk, header, message[header]))
                        continue
                    
                    # check fo high plane
                    for uni in unis:
                        for point in uni:
                            if point > max_bmp:
                                count = count + 1
                    if count > 0:
                        print("Message: {},   {}:{}  High Plane: {} ".format(msg.pk, header, message[header], 'X' * count))

                    # check if db field empty
                    if getattr(msg, map_header(header)) == '':
                        print("Message: {},   {}:{}  EMPTY".format(msg.pk, header, message[header]))

                    if '=?' in getattr(msg, map_header(header)):
                        print("Message: {},   {}:{}  UNDECODED".format(msg.pk, header, message[header]))
    print("Total: %s" % total)


def missing_files():
    """Scan messages in date range and report if any are missing the archive file"""
    total = 0
    start = datetime.datetime(2014,0o1,20)
    end = datetime.datetime(2014,0o1,23)
    messages = Message.objects.filter(date__gte=start,date__lte=end)
    for message in messages:
        if not os.path.exists(message.get_file_path()):
            print('missing: %s:%s:%s' % (message.email_list, message.pk, message.date))
            total += 1
    print('%d of %d missing.' % (total, messages.count()))


def missing_from_index(start):
    """Scan messages, starting from updated = start (YYYY-MM-DDTHH:MM:SS),
    and report any that aren't in the search index"""
    start_date = parse(start)
    missing = 0
    messages = Message.objects.filter(updated__gte=start_date)
    for message in messages:
        results = SearchQuerySet().filter(msgid=message.msgid)
        if not results:
            print("Not found: {},{},{},{}".format(
                message.pk,
                message.date,
                message.email_list.name,
                message.msgid))
            missing += 1
    print("Processed: {}".format(messages.count()))
    print("Missing: {}".format(missing))


def mmdfs():
    """Scan all mailbox files and print first lines of MMDF types, looking for
    different styles
    """
    count = 0
    for path in all_mboxs():
        try:
            mb = get_mb(path)
        except UnknownFormat:
            pass
        if isinstance(mb,CustomMMDF):
            with open(path) as f:
                if f.read(10) == '\x01\x01\x01\x01\n\x01\x01\x01\x01\n':
                    print("%s" % path)
                    count += 1
    print("Total: %s" % count)


def month_count():
    """For current lists print total messages per month for last year"""
    now = datetime.datetime.now()
    for elist in EmailList.objects.filter(private=False).order_by('name'):
        end = datetime.datetime(now.year, 1, 1)
        if elist.message_set.filter(date__gte=end):
            for n in range(1, 13):
                start = end - relativedelta(months=1)
                count = elist.message_set.filter(date__gte=start, date__lt=end).count()
                print("{} {}: {}".format(elist.name, start.strftime("%Y %b"), count))
                end = start


def multipart():
    """Scan all lists, accumulate types which are multipart"""
    types = {}
    for elist in EmailList.objects.all().order_by('name'):
        print("Scanning {}".format(elist.name))

        for msg in Message.objects.filter(email_list=elist).order_by('date'):
            message = email.message_from_string(msg.get_body_raw())
            for part in message.walk():
                if part.is_multipart():
                    types[part.get_content_type()] = types.get(part.get_content_type(),0) + 1

    print(types)


def no_archive(fix=False):
    """Scan for messages with X-No-Archive or X-Archive headers"""
    total = 0
    for elist in EmailList.objects.all().order_by('name'):
    # for elist in EmailList.objects.filter(name='homenet').order_by('name'):
        print("Scanning {}".format(elist.name))

        for msg in Message.objects.filter(email_list=elist).order_by('date'):
            message = email.message_from_bytes(msg.get_body_raw())

            keys = message.keys()
            if 'X-No-Archive' in keys:
                print("Message: {},   X-No-Archive:{}".format(msg.pk, message['X-No-Archive']))
                total = total + 1
                if fix:
                    msg.delete()
                    continue
            header = message.get('X-Archive', '')
            if header.lower() == 'no':
                print("Message: {},   X-Archive:{}".format(msg.pk, message['X-Archive']))
                total = total + 1
                if fix:
                    msg.delete()
                    continue
    print('Total: {}'.format(total))


def non_ascii():
    """Scan all lists looking for non-ascii data in headers to test handling"""
    for elist in EmailList.objects.all().order_by('name'):
    # for elist in EmailList.objects.filter(name='homenet').order_by('name'):
        print("Scanning {}".format(elist.name))

        for msg in Message.objects.filter(email_list=elist).order_by('date'):
            message = email.message_from_string(msg.get_body_raw())

            for header in ('from', 'subject'):
                if not is_ascii(message[header]):
                    print("Message: {},   {}:{}".format(msg.pk,header,message[header]))
                    return


def received_date(start):
    """Test receive date parsing.  Start at list named by 'start', use 80companions
    to run in full
    """
    listname = ''
    processing = False
    norecs = 0
    nrmap = {}
    total = 0
    aware = 0
    for path in all_mboxs():
        name = os.path.basename(os.path.dirname(path))
        if start == name or processing == True:
            processing = True
        else:
            continue

        if name != listname:
            listname = name
            print(listname)
        try:
            mb = get_mb(path)
        except UnknownFormat:
            print("Unknown format: %s" % path)
            continue

        for i,msg in enumerate(mb):
            total += 1
            recs = msg.get_all('received')
            if not recs:
                norecs += 1
                print("no received header:%s,%s" % (path,i))
                nrmap[path] = nrmap.get(path,0) + 1
                continue
            parts = recs[0].split(';')
            try:
                # take the final bit (almost always 2, but sometimes ";" appears earlier
                date =  parsedate_to_datetime(parts[-1])
            except IndexError as error:
                print("Failed: %s:%s (%s)" % (path,i,error))
                sys.exit(1)
            if not date:
                print("Total: %s\nnorecs: %s" % (total,norecs))
                print("Failed: %s:%s:%s" % (path,i,recs))
                sys.exit(1)
            elif is_aware(date):
                aware += 1
    print("Total: %s\nnorecs: %s\naware: %s" % (total,norecs,aware))
    with open('received.log','w') as f:
        for key in nrmap:
            f.write(key + '\n')


def run_messagewrapper_process():
    """Call MessageWrapper.process() for each message in the (old) archive, to check
    for errors after changing some underlying code"""
    for msg in all_messages(['ancp']):
        '''follow date() pattern, need to know list, etc, during iteration'''
        pass


def same_date():
    """Return messages with the same date of another message in the list"""
    start = datetime.datetime(2016,1,1)
    for elist in EmailList.objects.all().order_by('name'):
        messages = Message.objects.filter(email_list=elist,date__gte=start).order_by('date')
        previous = messages.first()
        for message in messages[1:]:
            if message.date == previous.date:
                print('{}:{}:{}'.format(message.pk,message.date,message.subject))
                print('{}:{}:{}'.format(previous.pk,previous.date,previous.subject))
            previous = message


def shunt():
    """Scan files in mailman shunt directory to see if in archive"""
    path = '/var/lib/mailman/qfiles/shunt'
    files = os.listdir(path)
    for file in files:
        print(file)
        full = os.path.join(path,file)
        with open(full, 'rb') as fp:
            msg = load(fp, encoding='iso-8859-1')
            data = load(fp)
            if data.get('_parsemsg'):
                print('_parsemsg')
                print(type(msg))
            else:
                print(type(msg.as_string()))
                # sys.stdout.write(msg.as_string())


def subjects(listname):
    """Return subject line of all messages for listname"""
    for msg in process([listname]):
        print("%s: %s" % (msg.get('date'),msg.get('subject')))


def subject_non_english():
    """Scans for subject lines containing non latin1 characters"""
    count = 0
    for email_list in EmailList.objects.order_by('name'):
        messages = Message.objects.filter(email_list=email_list)
        print("{} ({})".format(email_list.name, messages.count()))
        for msg in messages:
            try:
                subject = msg.subject.encode('latin1')
            except UnicodeEncodeError:
                count += 1
                print("Non latin1 subject {} {} {}".format(msg.pk, msg.msgid,msg.subject))
    print("Total: {}".format(count))


def subject_term_length():
    """Scans for subject terms over Xapian term limit"""
    count = 0
    for email_list in EmailList.objects.order_by('name'):
        messages = Message.objects.filter(email_list=email_list)
        print("{} ({})".format(email_list.name, messages.count()))
        for msg in messages:
            # xapian encodes to utf8
            subject = msg.subject.encode('utf8')
            for word in subject.split():
                if len(word) > MAX_TERM_LENGTH:
                    count += 1
                    print("Term too long {} {}".format(msg.pk, msg.msgid))
    print("Total: {}".format(count))


def senders():
    """Return the total number of unique senders for all active lists"""
    senders = set()
    for elist in EmailList.objects.filter(active=True).order_by('name'):
        print(elist)
        for msg in elist.message_set.all():
            senders.add(msg.frm)
    print('Total unique senders in active lists: {}'.format(len(senders)))


def test():
    """Just print count every five seconds to test progress"""
    for n in range(0,10):
        time.sleep(5)
        print(n)


def test_headers():
    '''Try new EmailMessage header access'''
    for elist in EmailList.objects.all().order_by('name'):
        print("Scanning {}".format(elist.name))
        for msg in Message.objects.filter(email_list=elist).order_by('date'):
            message = email.message_from_bytes(msg.get_body_raw(), policy=policy.default)
            assert isinstance(message, email.message.EmailMessage)
            try:
                headers = list(message.items())
            except AttributeError:
                print('Error: {} {}'.format(msg.email_list, msg.date.strftime('%Y-%m-%d')))
    

def test_read():
    """Try email.message_from_binary_file on messages"""
    messages = Message.objects.filter(date__year=2019)
    total = messages.count()
    for n, message in enumerate(messages):
        if n % 1000 == 0:
            print('{} of {}'.format(n, total))
        path = message.get_file_path()
        with open(path, 'rb') as fil:
            msg = email.message_from_binary_file(fil)
        if msg.defects:
            print(message.pk, msg.defects)


def year_max():
    """Find email lists with largest message count per year"""
    maximum = 0
    elists = EmailList.objects.annotate(num=Count('message')).order_by('-num')
    for elist in elists[:25]:
        for year in range(2008, 2018):
            count = elist.message_set.filter(date__year=year).count()
            if count > maximum:
                maximum = count
                print("{}:{}:{}".format(elist.name, year, count))


# ---------------------------------------------------------
# Main
# ---------------------------------------------------------

def main():
    parser = argparse.ArgumentParser(description='Run an archive scan.')
    parser.add_argument('-f','--fix',help="perform fix",action='store_true')
    parser.add_argument('function')
    parser.add_argument('extras', nargs=argparse.REMAINDER)
    args = vars(parser.parse_args())
    print(args)
    if args['function'] in globals():
        func = globals()[args['function']]
        kwargs = _get_kwargs(args)
        func(*args['extras'],**kwargs)
    else:
        raise argparse.ArgumentTypeError('no scan function: %s' % args['function'])


def _get_kwargs(args):
    """Get keyword arguments to pass to function"""
    kwargs = args.copy()
    kwargs.pop('function')
    if 'extras' in kwargs:
        kwargs.pop('extras')
    if args['fix'] == False:
        kwargs.pop('fix')
    return kwargs


if __name__ == "__main__":
    main()<|MERGE_RESOLUTION|>--- conflicted
+++ resolved
@@ -180,10 +180,6 @@
     """Find messages whose Archived-At header does not match url.
     --fix will populate Redirect table for mismatched URLs
     """
-<<<<<<< HEAD
-=======
-    from django.db.utils import IntegrityError
->>>>>>> afaeff54
     from mlarchive.archive.models import Redirect
     from urllib.parse import urlparse
     from email.parser import BytesParser
@@ -194,11 +190,7 @@
         hashcode = message.hashcode.strip('=')
         # problem messages will have one mailarchive archived-at header that does not match
         if len(archives) == 1 and 'mailarchive' in archives[0] and hashcode not in archives[0]:
-<<<<<<< HEAD
             print('{},{},{}'.format(message.date.strftime('%m-%d-%Y'), archives[0], hashcode))
-=======
-            print('{},{},{}'.format(message.date.strftime('%m-%d-%Y'),archives[0], hashcode))
->>>>>>> afaeff54
             if fix:
                 new = message.get_absolute_url()
                 parts = urlparse(archives[0].strip('<>'))
