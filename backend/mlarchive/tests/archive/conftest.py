# -*- coding: utf-8 -*-
'''
This module contains pytest fixtures
'''

import datetime
import io
import os
import pytest
import subprocess
from datetime import timezone
from dateutil.relativedelta import relativedelta

from factories import EmailListFactory, ThreadFactory, MessageFactory, UserFactory
from django.conf import settings
from django.core.management import call_command
from mlarchive.archive.mail import get_base_subject
from mlarchive.archive.models import Message, Thread, Subscriber

# `pytest` automatically calls this function once when tests are run.

# collect_ignore = ["actions.py"]

'''
def pytest_configure(tmpdir_factory):
    DATA_ROOT = str(tmpdir_factory.mktemp('data'))
    settings.DATA_ROOT = DATA_ROOT
    settings.ARCHIVE_DIR = os.path.join(DATA_ROOT,'archive')
    # If you have any test specific settings, you can declare them here,
    # e.g.
    # settings.PASSWORD_HASHERS = (
    #     'django.contrib.auth.hashers.MD5PasswordHasher',
    # )
    django.setup()
    # Note: In Django =< 1.6 you'll need to run this instead
    # settings.configure()
'''

# -----------------------------------
# Session Fixtures
# -----------------------------------

'''
The following two fixtures cause the test run to use a temporary
directory, /tmp/pytest-of-[user]/pytest-NNN, for data files
'''


@pytest.fixture(scope='session')
def tmp_dir(tmpdir_factory):
    """Create temporary directory for this test run"""
    tmpdir = tmpdir_factory.mktemp('data')
    yield str(tmpdir)


@pytest.fixture(autouse=True)
def data_dir(tmp_dir, settings):
    """Use temporary directory"""
    DATA_ROOT = tmp_dir
    settings.ARCHIVE_DIR = os.path.join(DATA_ROOT, 'archive')
    if not os.path.exists(settings.ARCHIVE_DIR):
        os.mkdir(settings.ARCHIVE_DIR)
<<<<<<< HEAD

    settings.EXPORT_DIR = os.path.join(DATA_ROOT, 'export')
    if not os.path.exists(settings.EXPORT_DIR):
        os.mkdir(settings.EXPORT_DIR)

    settings.INCOMING_DIR = os.path.join(DATA_ROOT, 'incoming')
    print(f'checking incoming dir {settings.INCOMING_DIR}')
    if not os.path.exists(settings.INCOMING_DIR):
        os.mkdir(settings.INCOMING_DIR)

    settings.IMPORT_DIR = os.path.join(DATA_ROOT, 'incoming')
    if not os.path.exists(settings.IMPORT_DIR):
        os.mkdir(settings.IMPORT_DIR)

=======
    settings.INCOMING_DIR = os.path.join(DATA_ROOT, 'incoming')
    if not os.path.exists(settings.INCOMING_DIR):
        os.mkdir(settings.INCOMING_DIR)
    settings.EXPORT_DIR = os.path.join(DATA_ROOT, 'export')
    if not os.path.exists(settings.EXPORT_DIR):
        os.mkdir(settings.EXPORT_DIR)
    settings.ARCHIVE_MBOX_DIR = os.path.join(DATA_ROOT, 'archive_mbox')
    if not os.path.exists(settings.ARCHIVE_MBOX_DIR):
        os.mkdir(settings.ARCHIVE_MBOX_DIR)
    settings.IMPORT_DIR = os.path.join(DATA_ROOT, 'incoming')
>>>>>>> 2caa7a1d
    yield

# -----------------------------------
# Regular Fixtures
# -----------------------------------


def load_db():
    pubone = EmailListFactory.create(name='pubone')
    pubtwo = EmailListFactory.create(name='pubtwo')
    pubthree = EmailListFactory.create(name='pubthree')
    private = EmailListFactory.create(name='private', private=True)
    athread = ThreadFactory.create(date=datetime.datetime(2013, 1, 1, tzinfo=timezone.utc), email_list=pubone)
    bthread = ThreadFactory.create(date=datetime.datetime(2013, 2, 1, tzinfo=timezone.utc), email_list=pubone)
    MessageFactory.create(email_list=pubone,
                          frm='Björn',
                          thread=athread,
                          thread_order=0,
                          subject='Another message about RFC6759',
                          base_subject=get_base_subject('Another message about RFC6759'),
                          msgid='a01',
                          date=datetime.datetime(2013, 1, 1, tzinfo=timezone.utc))
    MessageFactory.create(email_list=pubone,
                          frm='Zach <zach@example.com>',
                          thread=bthread,
                          thread_order=0,
                          subject='BBQ Invitation',
                          base_subject=get_base_subject('BBQ Invitation'),
                          date=datetime.datetime(2013, 2, 1, tzinfo=timezone.utc),
                          msgid='a02',
                          to='to@amsl.com')
    MessageFactory.create(email_list=pubone,
                          frm='Arnold <arnold@example.com>',
                          thread=bthread,
                          thread_order=1,
                          subject='Re: draft-ietf-dnssec-secops',
                          base_subject=get_base_subject('Re: draft-ietf-dnssec-secops'),
                          msgid='a03',
                          date=datetime.datetime(2013, 3, 1, tzinfo=timezone.utc))
    MessageFactory.create(email_list=pubone,
                          thread=athread,
                          thread_order=1,
                          frm='george@amsl.com',
                          subject='[RE] BBQ Invitation things',
                          base_subject=get_base_subject('[RE] BBQ Invitation things'),
                          date=datetime.datetime(2014, 1, 1, tzinfo=timezone.utc),
                          msgid='a04',
                          spam_score=1)
    MessageFactory.create(email_list=pubone,
                          thread=athread,
                          thread_order=2,
                          frm='larry@amsl.com',
                          subject='Party Invitation',
                          base_subject=get_base_subject('Party Invitation things'),
                          date=datetime.datetime(2014, 2, 1, tzinfo=timezone.utc),
                          msgid='a05')
    MessageFactory.create(email_list=pubtwo, subject='Trip invitation', msgid='b01')
    MessageFactory.create(email_list=pubtwo)
    date = datetime.datetime.now(timezone.utc).replace(second=0, microsecond=0)
    for n in range(21):
        MessageFactory.create(email_list=pubthree, date=date - datetime.timedelta(days=n))

    # add thread view messages
    # NOTE: thread_order 1 has later date
    apple = EmailListFactory.create(name='apple')
    cthread = ThreadFactory.create(date=datetime.datetime(2017, 1, 1, tzinfo=timezone.utc), email_list=apple)
    MessageFactory.create(email_list=apple,
                          frm='Adam Smith <asmith@example.com>',
                          thread=cthread,
                          subject='New Topic',
                          thread_order=0,
                          msgid='c01',
                          date=datetime.datetime(2017, 1, 1, tzinfo=timezone.utc))
    MessageFactory.create(email_list=apple,
                          frm='Walter Cronkite <wcronkite@example.com>',
                          thread=cthread,
                          subject='Re: New Topic',
                          thread_order=5,
                          msgid='c02',
                          date=datetime.datetime(2017, 1, 2, tzinfo=timezone.utc))
    MessageFactory.create(email_list=apple,
                          frm='David Johnson <djohnson@example.com>',
                          thread=cthread,
                          subject='Re: New Topic',
                          thread_order=2,
                          msgid='c03',
                          date=datetime.datetime(2017, 1, 3, tzinfo=timezone.utc))
    MessageFactory.create(email_list=apple,
                          frm='Selma <selma@example.com',
                          thread=cthread,
                          subject='Re: New Topic',
                          thread_order=3,
                          msgid='c04',
                          date=datetime.datetime(2017, 1, 4, tzinfo=timezone.utc))
    MessageFactory.create(email_list=apple,
                          frm='Becky Thomspon <bthompson@example.com>',
                          thread=cthread,
                          subject='Re: New Topic',
                          thread_order=4,
                          msgid='c05',
                          date=datetime.datetime(2017, 1, 5, tzinfo=timezone.utc))
    MessageFactory.create(email_list=apple,
                          frm='Harry Reed <hreed@example.com>',
                          thread=cthread,
                          subject='Re: New Topic',
                          thread_order=1,
                          msgid='c06',
                          date=datetime.datetime(2017, 1, 6, tzinfo=timezone.utc))
    MessageFactory.create(email_list=private,
                          subject='private conversation',
                          msgid='p001',
                          date=datetime.datetime(2017, 1, 1, tzinfo=timezone.utc))
    MessageFactory.create(email_list=private,
                          msgid='p002',
                          date=datetime.datetime(2017, 1, 2, tzinfo=timezone.utc))

    # listnames with hyphen
    devops = EmailListFactory.create(name='dev-ops')
    MessageFactory.create(email_list=devops)

    privateops = EmailListFactory.create(name='private-ops', private=True)
    MessageFactory.create(email_list=privateops,
                          subject='privateops conversation',
                          msgid='p003')

    # private list users
    private_user = UserFactory(username='private_user')
    private.members.add(private_user)
    privateops_user = UserFactory(username='privateops_user')
    privateops.members.add(privateops_user)


@pytest.fixture()
def index_resource():
    if not Message.objects.first():
        load_db()
    # build index
    content = io.StringIO()
    call_command('rebuild_index', interactive=False, stdout=content)
    print(content.read())

    yield

    # uncomment to remove index after test
    # call_command('clear_index', interactive=False, stdout=content)
    print(content.read())


@pytest.fixture()
def messages(index_resource):
    """Load some messages into db and index for testing"""
    if not Message.objects.first():
        load_db()
    yield Message.objects.all()


@pytest.fixture()
def subscribers():
    pubone = EmailListFactory(name='pubone')
    pubtwo = EmailListFactory(name='pubtwo')
    last_month = datetime.date.today() - relativedelta(months=1)
    last_month = last_month.replace(day=1)
    Subscriber.objects.create(email_list=pubone, date=last_month, count=5)
    Subscriber.objects.create(email_list=pubtwo, date=last_month, count=3)
    Subscriber.objects.create(email_list=pubtwo, date=datetime.date(2022, 1, 1), count=2)


@pytest.fixture()
def attachment_messages_no_index(settings):
    settings.ELASTICSEARCH_SIGNAL_PROCESSOR = 'mlarchive.archive.signals.BaseSignalProcessor'
    content = io.StringIO()
    path = os.path.join(settings.BASE_DIR, 'tests', 'data', 'attachment.mail')
    call_command('load', path, listname='acme', summary=True, stdout=content)
    path = os.path.join(settings.BASE_DIR, 'tests', 'data', 'attachment_windows1252.mail')
    call_command('load', path, listname='acme', summary=True, stdout=content)
    print(content.read())
    path = os.path.join(settings.BASE_DIR, 'tests', 'data', 'attachment_folded_name.mail')
    call_command('load', path, listname='acme', summary=True, stdout=content)
    path = os.path.join(settings.BASE_DIR, 'tests', 'data', 'attachment_message_rfc822.mail')
    call_command('load', path, listname='acme', summary=True, stdout=content)


@pytest.fixture()
def thread_messages():
    """Load some threads"""
    content = io.StringIO()
    path = os.path.join(settings.BASE_DIR, 'tests', 'data', 'thread.mail')
    call_command('clear_index', interactive=False, stdout=content)
    call_command('load', path, listname='acme', summary=True, stdout=content)


@pytest.fixture()
def export_messages():
    """Load some messages"""
    content = io.StringIO()
    path = os.path.join(settings.BASE_DIR, 'tests', 'data', 'export.mbox')
    call_command('clear_index', interactive=False, stdout=content)
    call_command('load', path, listname='acme', summary=True, stdout=content)


@pytest.fixture()
def urlize_messages():
    """Load some threads"""
    content = io.StringIO()
    path = os.path.join(settings.BASE_DIR, 'tests', 'data', 'urlize.mbox')
    call_command('load', path, listname='acme', summary=True, stdout=content)


@pytest.fixture()
def latin1_messages():
    """Load some latin1"""
    content = io.StringIO()
    path = os.path.join(settings.BASE_DIR, 'tests', 'data', 'latin1.mbox')
    call_command('clear_index', interactive=False, stdout=content)
    call_command('load', path, listname='acme', summary=True, stdout=content)
    print(content.read())
    assert Message.objects.count() > 0


def remove_all_files(directory):
    for filename in os.listdir(directory):
        file_path = os.path.join(directory, filename)
        if os.path.isfile(file_path):
            os.remove(file_path)


@pytest.fixture()
def search_api_messages():
    """Load messages for search_api tests"""
    # clear archive message directory
    arch_path = os.path.join(settings.ARCHIVE_DIR, 'acme')
    if os.path.exists(arch_path):
        remove_all_files(arch_path)
    content = io.StringIO()
    path = os.path.join(settings.BASE_DIR, 'tests', 'data', 'search_api.mbox')
    call_command('clear_index', interactive=False, stdout=content)
    call_command('load', path, listname='acme', summary=True, stdout=content)
    print(content.read())
    assert Message.objects.count() > 0


@pytest.fixture()
def search_api_messages_ford():
    """Load second list for search_api"""
    content = io.StringIO()
    path = os.path.join(settings.BASE_DIR, 'tests', 'data', 'search_api_ford.mbox')
    call_command('load', path, listname='ford', summary=True, stdout=content)
    print(content.read())
    assert Message.objects.count() > 0


@pytest.fixture()
def search_api_messages_qdr():
    """Load messages with dynamic dates for qdr tests"""
    content = io.StringIO()
    call_command('clear_index', interactive=False, stdout=content)
    public = EmailListFactory.create(name='public')
    now = datetime.datetime.now(timezone.utc)
    today = now - datetime.timedelta(hours=1)
    yesterday = now - datetime.timedelta(hours=30)
    two_weeks_ago = now - datetime.timedelta(days=14)
    six_months_ago = now - datetime.timedelta(days=180)
    last_year = now - datetime.timedelta(days=365)
    thread = ThreadFactory.create(date=last_year)
    MessageFactory.create(email_list=public,
                          thread=thread,
                          thread_order=10,
                          msgid='api301',
                          date=today)
    MessageFactory.create(email_list=public,
                          thread=thread,
                          thread_order=9,
                          msgid='api302',
                          date=yesterday)
    MessageFactory.create(email_list=public,
                          thread=thread,
                          thread_order=8,
                          msgid='api303',
                          date=two_weeks_ago)
    MessageFactory.create(email_list=public,
                          thread=thread,
                          thread_order=7,
                          msgid='api304',
                          date=six_months_ago)
    call_command('rebuild_index', interactive=False, stdout=content)


@pytest.fixture()
def private_messages():
    """Load some latin1"""
    private = EmailListFactory.create(name='private', private=True)
    content = io.StringIO()
    path = os.path.join(settings.BASE_DIR, 'tests', 'data', 'private.mbox')
    call_command('load', path, listname='private', summary=True, stdout=content)
    print(content.read())
    assert Message.objects.count() > 0


@pytest.fixture()
def windows1252_messages():
    """Load some windows1252"""
    content = io.StringIO()
    path = os.path.join(settings.BASE_DIR, 'tests', 'data', 'windows1252.mbox')
    call_command('clear_index', interactive=False, stdout=content)
    call_command('load', path, listname='acme', summary=True, stdout=content)
    print(content.read())
    assert Message.objects.count() > 0


@pytest.fixture()
def db_only():
    '''This isn't really db_only, messages get added to index on save'''
    now = datetime.datetime.now(timezone.utc)
    yesterday = now - datetime.timedelta(hours=24)
    content = io.StringIO()
    call_command('clear_index', interactive=False, stdout=content)
    public = EmailListFactory.create(name='public')
    athread = ThreadFactory.create(date=datetime.datetime(2017, 1, 1, tzinfo=timezone.utc))
    MessageFactory.create(email_list=public,
                          thread=athread,
                          thread_order=0,
                          msgid='x001',
                          date=datetime.datetime(2017, 1, 1, tzinfo=timezone.utc))
    MessageFactory.create(email_list=public,
                          thread=athread,
                          thread_order=0,
                          msgid='x002',
                          date=datetime.datetime(2018, 1, 1, tzinfo=timezone.utc))
    MessageFactory.create(email_list=public,
                          thread=athread,
                          thread_order=0,
                          msgid='x003',
                          date=yesterday)


@pytest.fixture()
def thread_messages_db_only():
    '''db_only doesn't work. do to signal?'''
    public = EmailListFactory.create(name='public')
    athread = ThreadFactory.create(date=datetime.datetime(2017, 1, 1, tzinfo=timezone.utc))
    bthread = ThreadFactory.create(date=datetime.datetime(2017, 2, 1, tzinfo=timezone.utc))
    cthread = ThreadFactory.create(date=datetime.datetime(2017, 3, 1, tzinfo=timezone.utc))
    MessageFactory.create(email_list=public,
                          thread=athread,
                          thread_order=0,
                          msgid='x001',
                          date=datetime.datetime(2017, 1, 1, tzinfo=timezone.utc))
    MessageFactory.create(email_list=public,
                          thread=athread,
                          thread_order=1,
                          msgid='x002',
                          date=datetime.datetime(2017, 2, 15, tzinfo=timezone.utc))
    MessageFactory.create(email_list=public,
                          thread=athread,
                          thread_order=2,
                          msgid='x003',
                          date=datetime.datetime(2017, 1, 15, tzinfo=timezone.utc))
    MessageFactory.create(email_list=public,
                          thread=bthread,
                          thread_order=0,
                          msgid='x004',
                          date=datetime.datetime(2017, 2, 1, tzinfo=timezone.utc))
    MessageFactory.create(email_list=public,
                          thread=bthread,
                          thread_order=1,
                          msgid='x005',
                          date=datetime.datetime(2017, 3, 15, tzinfo=timezone.utc))
    MessageFactory.create(email_list=public,
                          thread=cthread,
                          thread_order=0,
                          msgid='x006',
                          date=datetime.datetime(2017, 3, 1, tzinfo=timezone.utc))
    MessageFactory.create(email_list=public,
                          thread=cthread,
                          thread_order=1,
                          msgid='x007',
                          date=datetime.datetime(2017, 3, 20, tzinfo=timezone.utc))
    MessageFactory.create(email_list=public,
                          thread=cthread,
                          thread_order=2,
                          msgid='x008',
                          date=datetime.datetime(2017, 3, 10, tzinfo=timezone.utc))

    # set first
    for thread in Thread.objects.all():
        thread.set_first()


@pytest.fixture()
def attachment_messages_db_only():
    pass


@pytest.fixture()
def static_list():
    """Load messages over multiple years for testing static index pages.
    Use STATIC_INDEX_YEAR_MINIMUM = 20 in tests
    """
    public = EmailListFactory.create(name='public')
    date = datetime.datetime(2015, 6, 30, tzinfo=timezone.utc)
    for n in range(15):
        MessageFactory.create(email_list=public, date=date - datetime.timedelta(days=n))
    date = datetime.datetime(2017, 12, 30, tzinfo=timezone.utc)
    for n in range(25):
        MessageFactory.create(email_list=public, date=date - datetime.timedelta(days=n))
    # set thread.first
    for thread in Thread.objects.all():
        thread.email_list = public
        thread.set_first()
    yield public


@pytest.fixture()
def query_messages():
    """Load some threads"""
    content = io.StringIO()
    path = os.path.join(settings.BASE_DIR, 'tests', 'data', 'query_acme.mail')
    call_command('load', path, listname='acme', summary=True, stdout=content)
    path = os.path.join(settings.BASE_DIR, 'tests', 'data', 'query_star.mail')
    call_command('load', path, listname='star', summary=True, stdout=content)
    yield Message.objects.all()


@pytest.fixture()
def static_dir(data_dir):
    path = os.path.join(settings.STATIC_INDEX_DIR, 'public')
    if not os.path.isdir(path):
        os.makedirs(path)
    yield settings.STATIC_INDEX_DIR
    # teardown


@pytest.fixture()
def clear_index():
    """A fixture to clear the Elasticsearch index before running the test"""
    content = io.StringIO()
    call_command('clear_index', interactive=False, stdout=content)


@pytest.fixture()
def users():
    """A fixture with various types of Users for testing"""
    staff_user = UserFactory(
        username='staff@example.com',
        email='staff@example.com',
        password='password',
        is_staff=True)
    unprivileged_user = UserFactory(
        username='unprivileged@example.com',
        email='unprivileged@example.com',
        password='password',
        is_staff=False)

# --------------------------------------------------
# Celery Fixtures
# --------------------------------------------------


@pytest.fixture()
def celery_service():
    try:
        subprocess.check_call(['celery', 'status'])
    except subprocess.CalledProcessError:
        pytest.skip('No Celery service found')


@pytest.fixture(scope='session')
def celery_config():
    return {'broker_url': 'amqp://'}<|MERGE_RESOLUTION|>--- conflicted
+++ resolved
@@ -60,22 +60,6 @@
     settings.ARCHIVE_DIR = os.path.join(DATA_ROOT, 'archive')
     if not os.path.exists(settings.ARCHIVE_DIR):
         os.mkdir(settings.ARCHIVE_DIR)
-<<<<<<< HEAD
-
-    settings.EXPORT_DIR = os.path.join(DATA_ROOT, 'export')
-    if not os.path.exists(settings.EXPORT_DIR):
-        os.mkdir(settings.EXPORT_DIR)
-
-    settings.INCOMING_DIR = os.path.join(DATA_ROOT, 'incoming')
-    print(f'checking incoming dir {settings.INCOMING_DIR}')
-    if not os.path.exists(settings.INCOMING_DIR):
-        os.mkdir(settings.INCOMING_DIR)
-
-    settings.IMPORT_DIR = os.path.join(DATA_ROOT, 'incoming')
-    if not os.path.exists(settings.IMPORT_DIR):
-        os.mkdir(settings.IMPORT_DIR)
-
-=======
     settings.INCOMING_DIR = os.path.join(DATA_ROOT, 'incoming')
     if not os.path.exists(settings.INCOMING_DIR):
         os.mkdir(settings.INCOMING_DIR)
@@ -86,7 +70,6 @@
     if not os.path.exists(settings.ARCHIVE_MBOX_DIR):
         os.mkdir(settings.ARCHIVE_MBOX_DIR)
     settings.IMPORT_DIR = os.path.join(DATA_ROOT, 'incoming')
->>>>>>> 2caa7a1d
     yield
 
 # -----------------------------------
