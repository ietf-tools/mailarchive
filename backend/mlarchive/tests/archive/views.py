--- conflicted
+++ resolved
@@ -7,11 +7,8 @@
 from datetime import timezone
 from email.utils import parseaddr
 from dateutil.relativedelta import relativedelta
-<<<<<<< HEAD
 from urllib import parse
-=======
 from pyquery import PyQuery
->>>>>>> 89df8aa0
 
 from django.contrib.auth import SESSION_KEY
 from django.test import RequestFactory
