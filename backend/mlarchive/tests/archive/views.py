--- conflicted
+++ resolved
@@ -742,7 +742,6 @@
 
 
 @pytest.mark.django_db(transaction=True)
-<<<<<<< HEAD
 def test_reports_subscribers(client, subscribers):
     url = reverse('reports_subscribers')
     response = client.get(url)
@@ -759,7 +758,9 @@
     assert response.status_code == 200
     assert response.context['date'] == datetime.date(2022,1,1)
     assert len(response.context['subscribers']) == 1
-=======
+
+
+@pytest.mark.django_db(transaction=True)
 def test_redirect(client):
     Redirect.objects.create(old='/arch/msg/ietf/sssUEHOjoGhGRvDHFDrMP7h3Yf8/', new='/arch/msg/ietf/QajUS7jafu9sclZTiz4TMSehcjE/')
     url = reverse('archive_detail', kwargs={'list_name': 'ietf', 'id': 'sssUEHOjoGhGRvDHFDrMP7h3Yf8'})
@@ -776,5 +777,4 @@
     msg.delete()
     response = client.get(msg.get_absolute_url())
     assert response.status_code == 410
-    assert 'This message has been removed' in smart_str(response.content)
->>>>>>> 1d9a0bd6
+    assert 'This message has been removed' in smart_str(response.content)