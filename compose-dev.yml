--- conflicted
+++ resolved
@@ -112,10 +112,6 @@
       DATABASES_PASSWORD: franticmarble
       DATABASES_HOST: db
       ELASTICSEARCH_HOST: es
-<<<<<<< HEAD
-    # depends on /data subdirectories
-=======
->>>>>>> dfb2b24f
     depends_on:
       - app
     restart: unless-stopped
