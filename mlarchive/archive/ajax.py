import json

from django.conf import settings
from django.core.cache import cache
from django.db.models import Q
from django.http import HttpResponse
from django.shortcuts import render_to_response, get_object_or_404
from django.template import RequestContext

from mlarchive.archive import actions
from mlarchive.archive.utils import jsonapi
from mlarchive.archive.models import EmailList, Message
from mlarchive.utils.decorators import check_access, superuser_only

<<<<<<< HEAD
@superuser_only
@jsonapi
def ajax_admin_action(request):
    """Ajax function to perform action on a message"""
    if request.method == 'GET':
        #assert False, request.GET
        #return
        action = request.GET.get('action')
        id = request.GET.get('id')
        func = getattr(actions, action)
        #selected = request.POST.getlist('_selected_action')
        queryset = Message.objects.filter(pk=id)
        func(request, queryset)
        return { 'success' : True }

    if request.method == 'POST':
        assert False, request.POST
        
@jsonapi
def ajax_get_list(request):
    """Ajax function for use with jQuery UI Autocomplete.  Returns list of EmailList
    objects that start with value of "term" GET parameter.
    """
    if request.method != 'GET' or not request.GET.has_key('term'):
        return { 'success' : False, 'error' : 'No term submitted or not GET' }
    term = request.GET.get('term')
    user = request.user

    results = EmailList.objects.filter(name__startswith=term)
    if not user.is_authenticated():
        results = results.exclude(private=True)
    else:
        results = results.filter(Q(private=False)|Q(private=True,members=user))

    if results.count() > 20:
        results = results[:20]
    elif results.count() == 0:
        return { 'success' : False, 'error' : "No results" }

    response = [dict(id=r.id, label = r.name) for r in results]
    return response
=======
>>>>>>> 6313132c

@check_access
def ajax_get_msg(request, msg):
    """Ajax method to retrieve message details.  One URL parameter expected, "id" which
    is the ID of the message.  Return an HTMLized message body via get_body_html().
    NOTE: the "msg" argument is Message object added by the check_access decorator
    """
    return HttpResponse(msg.get_body_html(request))


def ajax_messages(request):
    """Ajax function to retrieve more messages from queryset.  Expects one of two args:
    lastitem: return set of messages after lastitem
    firstitem: return set of messages before firstitem
    """
    buffer = settings.SEARCH_SCROLL_BUFFER_SIZE
    queryid = request.GET.get('queryid')
    lastitem = int(request.GET.get('lastitem',0))
    firstitem = int(request.GET.get('firstitem',0))
    query = cache.get(queryid)

    if query:
        if lastitem:
            # lastitem from request is 0 based, slice below is 1 based
            results = query[lastitem:lastitem+buffer]
        elif firstitem:
            start = firstitem - buffer if firstitem > buffer else 0
            results = query[start:firstitem]
    else:
        # TODO or fail?, signal to reload query
        return HttpResponse(status=404)     # Request Timeout (query gone from cache)

    if not results:
        return HttpResponse(status=204)     # No Content

    return render_to_response('includes/results_rows.html', {
        'results': results},
        RequestContext(request, {}),
    )
<|MERGE_RESOLUTION|>--- conflicted
+++ resolved
@@ -12,7 +12,6 @@
 from mlarchive.archive.models import EmailList, Message
 from mlarchive.utils.decorators import check_access, superuser_only
 
-<<<<<<< HEAD
 @superuser_only
 @jsonapi
 def ajax_admin_action(request):
@@ -31,31 +30,6 @@
     if request.method == 'POST':
         assert False, request.POST
         
-@jsonapi
-def ajax_get_list(request):
-    """Ajax function for use with jQuery UI Autocomplete.  Returns list of EmailList
-    objects that start with value of "term" GET parameter.
-    """
-    if request.method != 'GET' or not request.GET.has_key('term'):
-        return { 'success' : False, 'error' : 'No term submitted or not GET' }
-    term = request.GET.get('term')
-    user = request.user
-
-    results = EmailList.objects.filter(name__startswith=term)
-    if not user.is_authenticated():
-        results = results.exclude(private=True)
-    else:
-        results = results.filter(Q(private=False)|Q(private=True,members=user))
-
-    if results.count() > 20:
-        results = results[:20]
-    elif results.count() == 0:
-        return { 'success' : False, 'error' : "No results" }
-
-    response = [dict(id=r.id, label = r.name) for r in results]
-    return response
-=======
->>>>>>> 6313132c
 
 @check_access
 def ajax_get_msg(request, msg):
@@ -91,7 +65,7 @@
     if not results:
         return HttpResponse(status=204)     # No Content
 
-    return render_to_response('includes/results_rows.html', {
+    return render_to_response('includes/results_divs.html', {
         'results': results},
         RequestContext(request, {}),
     )
