import json
import re
import os
import urllib

from django.conf import settings
from django.contrib import messages
from django.contrib.auth import logout
from django.contrib.auth.decorators import user_passes_test
from django.core.cache import cache
from django.core.urlresolvers import reverse
from django.db.models import Q
from django.forms.formsets import formset_factory
from django.http import HttpResponseRedirect, HttpResponse, Http404
from django.shortcuts import render_to_response, get_object_or_404, redirect
from django.template import RequestContext
from haystack.views import SearchView, FacetedSearchView
from haystack.query import SearchQuerySet

from mlarchive.utils.decorators import check_access, superuser_only, pad_id
from mlarchive.archive import actions
from mlarchive.archive.query_utils import get_kwargs
from mlarchive.archive.view_funcs import (initialize_formsets, get_columns, get_export,
    find_message_date, find_message_date_reverse, find_message_gbt)

from models import *
from forms import *

from django.utils.log import getLogger
logger = getLogger('mlarchive.custom')

# --------------------------------------------------
# Classes
# --------------------------------------------------
class CustomSearchView(SearchView):
    """A customized SearchView.  Need to add request object to the form init so we can
    use it for authorization
    """
    def __name__(self):
        return "CustomSearchView"

    def __call__(self, request):
        """Generates the actual response to the search.

        Relies on internal, overridable methods to construct the response.

        CUSTOM: as soon as queryset is returned from get_results() check for custom
        attribute myfacets and save to SearchView so we can add to context in
        extra_context().  This is required because create_response() corrupts regular
        facet_counts().
        """
        self.request = request

        self.form = self.build_form()
        self.query = self.get_query()
        self.results = self.get_results()
        if hasattr(self.results,'myfacets'):
            self.myfacets = self.results.myfacets
        if hasattr(self.results,'queryid'):
            self.queryid = self.results.queryid

        return self.create_response()


    def build_form(self, form_kwargs=None):
        return super(self.__class__,self).build_form(form_kwargs={ 'request' : self.request })

    def build_page(self):
        """Returns tuple of:
        - subset of results for display
        - queryset offset: the offset of results subset within entire queryset
        - selected offset: the offset of message specified in query arguments within
        results subset

        If request arguments include "index", returns slice of results containing
        message named in "index" with appropriate offset within slice, otherwise returns
        first #(results_per_page) messages and offsets=0.
        """
        buffer = settings.SEARCH_SCROLL_BUFFER_SIZE
        index = self.request.GET.get('index')
        if index:
            position = self.find_message(index)
            if position == -1:
                raise Http404("No such message!")
            start = position - buffer if position > buffer else 0
            selected_offset = position if position < buffer else buffer
            return (self.results[start:position + self.results_per_page + 1], start, selected_offset)
        else:
            return (self.results[:self.results_per_page + 1],0,0)

    def extra_context(self):
        """Add variables to template context"""
        extra = super(CustomSearchView, self).extra_context()
        query_string = '?' + self.request.META['QUERY_STRING']

        # browse list
        match = re.search(r"^email_list=([a-zA-Z0-9\_\-]+)",query_string)
        if match:
            try:
                browse_list = EmailList.objects.get(name=match.group(1))
            except EmailList.DoesNotExist:
                browse_list = None
        else:
            browse_list = None
        extra['browse_list'] = browse_list

        # thread sort
        if 'gbt' in self.request.GET:
            extra['thread_sorted'] = True
        else:
            extra['thread_sorted'] = False

        # export links
        extra['export_mbox'] = reverse('archive_export',kwargs={'type':'mbox'}) + query_string
        extra['export_maildir'] = reverse('archive_export',kwargs={'type':'maildir'})+ query_string

        # modify search link
        if 'as' not in self.request.GET:
            extra['modify_search_url'] = reverse('archive') + query_string
        else:
            extra['modify_search_url'] = reverse('archive_advsearch') + query_string

        # add custom facets
        if hasattr(self,'myfacets'):
            extra['facets'] = self.myfacets

        if hasattr(self,'queryid'):
            extra['queryid'] = self.queryid

        return extra

    def find_message(self,hash):
        """Returns the position of message identified by hash in self.results.
        Currently only supports 'grouped by thread' and date sort order.
        """
        try:
            msg = Message.objects.get(hashcode=hash+'=')
        except Message.DoesNotExist:
            raise Http404("No such message!")

        if self.request.GET.get('gbt'):
            return find_message_gbt(self.results,msg)
        elif self.request.GET.get('so') == 'date':
            return find_message_date(self.results,msg)
        else:
            return find_message_date_reverse(self.results,msg)

    def create_response(self):
        """
        Generates the actual HttpResponse to send back to the user.
        """
        results, queryset_offset, selected_offset = self.build_page()

        context = {
            'query': self.query,
            'form': self.form,
            'results': results,
            'count': self.results.count(),
            'suggestion': None,
            'queryset_offset': queryset_offset,
            'selected_offset': selected_offset,
        }

        if self.results and hasattr(self.results, 'query') and self.results.query.backend.include_spelling:
            context['suggestion'] = self.form.get_suggestion()

        context.update(self.extra_context())
        return render_to_response(self.template, context, context_instance=self.context_class(self.request))

# --------------------------------------------------
# STANDARD VIEW FUNCTIONS
# --------------------------------------------------
#@user_passes_test(lambda u: u.is_superuser)
@superuser_only
def admin(request):
    """Administrator View.  Only accessible by the superuser this view allows
    the administrator to run queries and perform actions, ie. remove spam, on the
    results.  Available actions are defined in actions.py
    """
    results = None
    if request.method == 'POST':
        if 'action' not in request.POST:
            form = AdminForm(request.POST)
            if form.is_valid():
                kwargs = get_kwargs(form.cleaned_data)
                if kwargs:
                    results = SearchQuerySet().filter(**kwargs).order_by('id')
        else:
            action = request.POST.get('action')
            func = getattr(actions, action)
            selected = request.POST.getlist('_selected_action')
            queryset = Message.objects.filter(pk__in=selected)
            return func(request, queryset)

    else:
        form = AdminForm()

    return render_to_response('archive/admin.html', {
        'results': results,
        'form': form},
        RequestContext(request, {}),
    )

@superuser_only
def admin_console(request):
    form = None
    return render_to_response('archive/admin_console.html', {
        'form': form},
        RequestContext(request, {}),
    )

@superuser_only
def admin_guide(request):
    return render_to_response('archive/admin_guide.html', {},
        RequestContext(request, {}),
    )

def advsearch(request):
    """Advanced Search View"""
    if request.GET:
        # reverse engineer advanced search form from query string
        form = AdvancedSearchForm(request=request,initial=request.GET)
        query_formset, not_formset = initialize_formsets(request.GET.get('q'))
    else:
        form = AdvancedSearchForm(request=request)
        RulesFormset = formset_factory(RulesForm)
        query_formset = RulesFormset(prefix='query')
        not_formset = RulesFormset(prefix='not')

    return render_to_response('archive/advsearch.html', {
        'form': form,
        'query_formset': query_formset,
        'not_formset': not_formset},
        RequestContext(request, {}),
    )

def browse(request, list_name=None):
    """Presents a list of Email Lists the user has access to.  There are
    separate sections for private, active and inactive.
    """
<<<<<<< HEAD
    if list_name:
        redirect_url = '%s?%s' % (reverse('archive_search'), 'email_list=' + list_name)
        return redirect(redirect_url)

    form = BrowseForm()
=======
    
>>>>>>> 6313132c
    columns = get_columns(request.user)

    if request.method == "GET" and request.GET.get('list'):
        form = BrowseForm(request=request,data=request.GET)
        if form.is_valid():
            params = [('email_list',form.cleaned_data['list'].name)]
            return redirect("%s?%s" % (reverse('archive_search'),urllib.urlencode(params)))
    else:
        form = BrowseForm(request=request)

    return render_to_response('archive/browse.html', {
        'form': form,
        'columns': columns},
        RequestContext(request, {}),
    )

# TODO if we use this, need access decorator
def browse_list(request, list_name):
    """Browse emails by list.  The simple version."""
    list_obj = get_object_or_404(EmailList, name=list_name)

    # default sort order is date descending
    order = request.GET.get('so','-date')
    if not order in ('date','-date','frm','-frm'):
        order = '-date'
    msgs = Message.objects.filter(email_list=list_obj).order_by(order)

    return render_to_response('archive/browse_list.html', {
        'list_obj': list_obj,
        'msgs': msgs},
        RequestContext(request, {}),
    )

@pad_id
@check_access
def detail(request, list_name, id, msg):
    """Displays the requested message.
    NOTE: the "msg" argument is a Message object added by the check_access decorator
    """
    return render_to_response('archive/detail.html', {
        'msg':msg},
        RequestContext(request, {}),
    )

def export(request, type):
    """Takes a search query string and builds a gzipped tar archive of the messages
    in the query results.  Two formats are supported: maildir and mbox.
    """
    # force sort order and run query
    data = request.GET.copy()
    data['so'] = 'email_list'
    data['sso'] = 'date'
    form = AdvancedSearchForm(data,load_all=False,request=request)
    sqs = form.search()

    return get_export(sqs, type, request)

def logout_view(request):
    """Logout the user"""
    logout(request)
    return HttpResponseRedirect(reverse('archive'))

def main(request):
    """Main page.  This page contains a simple search form and some links."""
    if request.GET:
        form = SearchForm(request.GET)
    else:
        form = SearchForm()

    if os.path.exists(settings.LOG_FILE):
        try:
            os.chmod(settings.LOG_FILE,0666)
        except OSError:
            pass

    return render_to_response('archive/main.html', {
        'form': form},
        RequestContext(request, {}),
    )
<|MERGE_RESOLUTION|>--- conflicted
+++ resolved
@@ -11,7 +11,7 @@
 from django.core.urlresolvers import reverse
 from django.db.models import Q
 from django.forms.formsets import formset_factory
-from django.http import HttpResponseRedirect, HttpResponse, Http404
+from django.http import HttpResponseRedirect, HttpResponse, Http404, QueryDict
 from django.shortcuts import render_to_response, get_object_or_404, redirect
 from django.template import RequestContext
 from haystack.views import SearchView, FacetedSearchView
@@ -105,10 +105,17 @@
         extra['browse_list'] = browse_list
 
         # thread sort
+        new_query = self.request.GET.copy()
         if 'gbt' in self.request.GET:
             extra['thread_sorted'] = True
+            extra['view_thread_url'] = reverse('archive_search') + query_string
+            _ = new_query.pop('gbt')
+            extra['view_date_url' ] = reverse('archive_search') + '?' + new_query.urlencode()
         else:
             extra['thread_sorted'] = False
+            extra['view_date_url'] = reverse('archive_search') + query_string
+            new_query['gbt'] = 1
+            extra['view_thread_url'] = reverse('archive_search') + '?' + new_query.urlencode()
 
         # export links
         extra['export_mbox'] = reverse('archive_export',kwargs={'type':'mbox'}) + query_string
@@ -238,15 +245,11 @@
     """Presents a list of Email Lists the user has access to.  There are
     separate sections for private, active and inactive.
     """
-<<<<<<< HEAD
     if list_name:
         redirect_url = '%s?%s' % (reverse('archive_search'), 'email_list=' + list_name)
         return redirect(redirect_url)
 
-    form = BrowseForm()
-=======
-    
->>>>>>> 6313132c
+    #form = BrowseForm()
     columns = get_columns(request.user)
 
     if request.method == "GET" and request.GET.get('list'):
