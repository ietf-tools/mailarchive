--- conflicted
+++ resolved
@@ -1,14 +1,9 @@
 {% extends "base.html" %}
 {% load bootstrap3 widget_tweaks %}
 
-<<<<<<< HEAD
-{% block extrahead %}
-<script type="text/javascript" src="{{ STATIC_URL }}js/jquery-ui-1.10.3.custom.min.js"></script>
-<script type="text/javascript" src="{{ STATIC_URL }}js/admin.js"></script>
-=======
 {% block extrastyle %}
-<link rel="stylesheet" href="https://cdnjs.cloudflare.com/ajax/libs/bootstrap-datepicker/1.6.1/css/bootstrap-datepicker.css">
->>>>>>> 6313132c
+<link rel="stylesheet" href="{{ STATIC_URL }}selectize/css/selectize.bootstrap3.css" type="text/css">
+<link rel="stylesheet" href="{{ STATIC_URL }}css/bootstrap-datepicker.min.css" type="text/css">
 {% endblock %}
 
 {% block title %}Mail Archive - Admin{% endblock %}
@@ -18,153 +13,106 @@
 {% block content %}
 
 <div id="admin-page">
-<div id="admin-top">
-    <div id="admin_search_form">
-<<<<<<< HEAD
-        <form id="id_admin_form" name="admin-search-form" action="." method="post">{% csrf_token %}
-            <table id="admin_search_table">
-                <tr><td>Subject:</td><td>{{ form.subject }}</td><td>Message-ID:</td><td>{{ form.msgid }}</td></tr>
-                <tr><td>From:</td><td>{{ form.frm }}</td><td>List:</td><td>{{ form.email_list }}</td></tr>
-                <tr><td>Date Range:</td><td>{{ form.start_date }} to {{ form.end_date }}</td><td>Spam / Spam Score:</td><td>{{ form.spam }}&nbsp;{{ form.spam_score }}<input id="id_submit" type="submit" name="submit" value="Search"/></td></tr>
-                <tr><td colspan="4"></td></tr>
-            </table>
-=======
-        <form id="id_admin_form" name="admin-search-form" class="form-inline" action="." method="post">{% csrf_token %}
-            <div class="row">
-                <div class="col-md-4 col-md-offset-2">
-                    {% render_field form.subject class="form-control" placeholder="Subject" %}
-                </div>
-                <div class="col-md-4">
-                    {% render_field form.msgid class="form-control" placeholder="Message-Id" %}
-                </div>
-            </div>
-            <div class="row">
-                <div class="col-md-4 col-md-offset-2">
-                    {% render_field form.frm class="form-control" placeholder="From" %}
-                </div>
-                <div class="col-md-4">
-                    {% render_field form.email_list class="form-control" placeholder="Email List" %}
-                </div>
-            </div>
-            <div class="row">
-                <div class="col-md-4 col-md-offset-2">
-                    <div class="subrow">
-                    <div class="col-md-6 subrow-left">
-                      {% render_field form.start_date class="form-control" placeholder="Start Date" %}
+    <div id="admin-top">
+        <div id="admin_search_form">
+            <form id="id_admin_form" name="admin-search-form" class="form-inline" action="." method="post">{% csrf_token %}
+                <div class="row">
+                    <div class="col-md-4 col-md-offset-2">
+                        {% render_field form.subject class="form-control" placeholder="Subject" %}
                     </div>
-                    <div class="col-md-6 subrow-right">
-                        {% render_field form.end_date class="form-control" placeholder="End Date" %}
-                    </div>
+                    <div class="col-md-4">
+                        {% render_field form.msgid class="form-control" placeholder="Message-Id" %}
                     </div>
                 </div>
-                <div class="col-md-4">
-                    <button class="btn btn-default" type="submit">Search</button>
+                <div class="row">
+                    <div class="col-md-4 col-md-offset-2">
+                        {% render_field form.frm class="form-control" placeholder="From" %}
+                    </div>
+                    <div class="col-md-4">
+                        {% render_field form.email_list class="form-control" placeholder="Email List" %}
+                    </div>
                 </div>
-            </div>
->>>>>>> 6313132c
-        </form>
-    </div> <!-- admin_search_form -->
-</div> <!-- admin-top -->
+                <div class="row">
+                    <div class="col-md-4 col-md-offset-2">
+                        <div class="subrow">
+                        <div class="col-md-6 subrow-left">
+                          {% render_field form.start_date class="form-control" placeholder="Start Date" %}
+                        </div>
+                        <div class="col-md-6 subrow-right">
+                            {% render_field form.end_date class="form-control" placeholder="End Date" %}
+                        </div>
+                        </div>
+                    </div>
+                    <div class="col-md-4">
+                        <button class="btn btn-default" type="submit">Search</button>
+                    </div>
+                </div>
+            </form>
+        </div> <!-- admin_search_form -->
+    </div> <!-- admin-top -->
 
 
-<div id="result-list" class="section" tabindex="-1">
-    <h3>Results{% if results %} ({{ results|length }}){% endif %}</h3>
-    <form id="id_admin_action" class="form-inline" name="admin-action-form" action="." method="post">{% csrf_token %}
+    <div id="result-list" class="section" tabindex="-1">
+        <h3>Results{% if results %} ({{ results|length }}){% endif %}</h3>
+        <form id="id_admin_action" class="form-inline" name="admin-action-form" action="." method="post">{% csrf_token %}
 
-    <div class="row">
-        <div class="col-md-2 col-md-offset-2">
-            <label class="checkbox-inline"><input type="checkbox" id="selectall" name="selectall" value="selectall">Select All</label>
-        </div>
-        <div class="col-md-4">
-            <label class="sr-only" for="action-select">Action</label>
-            <select id="action-select" name="action" class="form-control" placeholder="Select action">
-                <option value="" selected="selected" disabled>Select Action</option>
-                <option value="remove_selected">Remove selected messages</option>
-                <option value="not_spam">Mark selected not spam</option>
-            </select>
-            <input type="hidden" class="select-across" value="0" name="select_across" />
-            <button type="submit" class="btn btn-default" title="Run the selected action" name="index" value="0">Go</button>
-        </div>
-    </div> <!-- row -->
+        <div class="row">
+            <div class="col-md-2 col-md-offset-2">
+                <label class="checkbox-inline"><input type="checkbox" id="selectall" name="selectall" value="selectall">Select All</label>
+            </div>
+            <div class="col-md-4">
+                <label class="sr-only" for="action-select">Action</label>
+                <select id="action-select" name="action" class="form-control" placeholder="Select action">
+                    <option value="" selected="selected" disabled>Select Action</option>
+                    <option value="remove_selected">Remove selected messages</option>
+                    <option value="not_spam">Mark selected not spam</option>
+                </select>
+                <input type="hidden" class="select-across" value="0" name="select_across" />
+                <button type="submit" class="btn btn-default" title="Run the selected action" name="index" value="0">Go</button>
+            </div>
+        </div> <!-- row -->
 
-<<<<<<< HEAD
-<div id="admin-results" tabindex="-1">
-<table id="result-table">
-    <tr>
-        <th class="col1"></th>
-        <th class="col2">#</th>
-        <th class="col3">Subject</th>
-        <th class="col4">From</th>
-        <th class="col5">To</th>
-    </tr>
-    {% if results %}
-        {% for item in results %}
-          <tr>
-            <td><input type="checkbox" class="action-select" value="{{ item.object.pk }}" name="_selected_action"></td>
-            <td>{{ forloop.counter }}</td>
-            <td>{{ item.object.subject }}</td>
-            <td>{{ item.object.frm_realname }}</td>
-            <td>{{ item.object.to }}</td>
-            <td class="hidden">{{ item.object.get_absolute_url }}</td>
-            <td>{{ item.object.pk }}</td>
-          </tr>
-        {% endfor %}
-    {% else %}
-        {% if request.method == "POST" %}
-=======
-    <table id="result-table" class="table table-responsive">
->>>>>>> 6313132c
-        <tr>
-            <th class="col1"></th>
-            <th class="col2">#</th>
-            <th class="col3">Subject</th>
-            <th class="col4">From</th>
-            <th class="col5">To</th>
-        </tr>
-        {% if results %}
-            {% for item in results %}
-              <tr>
-                <td><input type="checkbox" class="action-select" value="{{ item.object.pk }}" name="_selected_action"></td>
-                <td>{{ forloop.counter }}</td>
-                <td>{{ item.object.subject }}</td>
-                <td>{{ item.object.frm }}</td>
-                <td>{{ item.object.to }}</td>
-                <td class="hidden">{{ item.object.get_absolute_url }}</td>
-              </tr>
-            {% endfor %}
-        {% else %}
-            {% if request.method == "POST" %}
+        <table id="result-table" class="table table-responsive">
             <tr>
-                <td></td>
-                <td></td>
-                <td>No Results</td>
-                <td></td>
-                <td></td>
+                <th class="col1"></th>
+                <th class="col2">#</th>
+                <th class="col3">Subject</th>
+                <th class="col4">From</th>
+                <th class="col5">To</th>
             </tr>
+            {% if results %}
+                {% for item in results %}
+                  <tr>
+                    <td><input type="checkbox" class="action-select" value="{{ item.object.pk }}" name="_selected_action"></td>
+                    <td>{{ forloop.counter }}</td>
+                    <td>{{ item.object.subject }}</td>
+                    <td>{{ item.object.frm }}</td>
+                    <td>{{ item.object.to }}</td>
+                    <td class="hidden">{{ item.object.get_absolute_url }}</td>
+                  </tr>
+                {% endfor %}
+            {% else %}
+                {% if request.method == "POST" %}
+                <tr>
+                    <td></td>
+                    <td></td>
+                    <td>No Results</td>
+                    <td></td>
+                    <td></td>
+                </tr>
+                {% endif %}
             {% endif %}
-        {% endif %}
-<<<<<<< HEAD
-    {% endif %}
-</table>
-</div> <!-- admin-results -->
-</form>
-</div>
-
-<div id="admin-view-pane">
-</div>
-=======
-    </table>
-    </form>
-</div> <!-- result-list -->
->>>>>>> 6313132c
-
+        </table>
+        </form>
+    </div> <!-- result-list -->
 </div> <!-- admin-page -->
 
+<div id="admin-view-pane"></div>
 
 {% endblock %}
 
 {% block js %}
-<script type="text/javascript" src="https://cdnjs.cloudflare.com/ajax/libs/selectize.js/0.12.1/js/standalone/selectize.js"></script>
-<script type="text/javascript" src="https://cdnjs.cloudflare.com/ajax/libs/bootstrap-datepicker/1.6.1/js/bootstrap-datepicker.js"></script>
+<script type="text/javascript" src="{{ STATIC_URL }}js/bootstrap-datepicker.min.js"></script>
+<script type="text/javascript" src="{{ STATIC_URL }}selectize/js/standalone/selectize.min.js"></script>
 <script type="text/javascript" src="{{ STATIC_URL }}js/admin.js"></script>
 {% endblock %}
