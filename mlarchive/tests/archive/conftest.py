from django.core.management import call_command
from factories import *
from mlarchive.archive.management.commands._classes import get_base_subject
from StringIO import StringIO

import datetime
import os
import pytest
import django
from django.conf import settings

# `pytest` automatically calls this function once when tests are run.

'''
def pytest_configure(tmpdir_factory):
    DATA_ROOT = str(tmpdir_factory.mktemp('data'))
    settings.DATA_ROOT = DATA_ROOT
    settings.ARCHIVE_DIR = os.path.join(DATA_ROOT,'archive')
    # If you have any test specific settings, you can declare them here,
    # e.g.
    # settings.PASSWORD_HASHERS = (
    #     'django.contrib.auth.hashers.MD5PasswordHasher',
    # )
    django.setup()
    # Note: In Django =< 1.6 you'll need to run this instead
    # settings.configure()
'''

def load_db():
    pubone = EmailListFactory.create(name='pubone')
    pubtwo = EmailListFactory.create(name='pubtwo')
    pubthree = EmailListFactory.create(name='pubthree')
    private = EmailListFactory.create(name='private', private=True)
    athread = ThreadFactory.create(date=datetime.datetime(2013, 1, 1))
    bthread = ThreadFactory.create(date=datetime.datetime(2013, 2, 1))
    MessageFactory.create(email_list=pubone,
                          thread=athread,
                          subject='Another message about RFC6759',
                          msgid='a01',
                          date=datetime.datetime(2013, 1, 1))
    MessageFactory.create(email_list=pubone,
                          thread=bthread,
                          subject='BBQ Invitation',
                          base_subject=get_base_subject('BBQ Invitation'),
                          date=datetime.datetime(2013, 2, 1),
                          msgid='a02',
                          to='to@amsl.com')
    MessageFactory.create(email_list=pubone,
                          thread=bthread,
                          subject='Re: draft-ietf-dnssec-secops',
                          base_subject=get_base_subject('Re: draft-ietf-dnssec-secops'),
                          msgid='a03',
                          date=datetime.datetime(2013, 3, 1))
    MessageFactory.create(email_list=pubone,
                          thread=athread,
                          frm='larry@amsl.com',
                          subject = '[RE] BBQ Invitation things',
                          base_subject=get_base_subject('[RE] BBQ Invitation things'),
                          date=datetime.datetime(2014, 1, 1),
                          msgid='a04',
                          spam_score=1)
    MessageFactory.create(email_list=pubtwo)
    MessageFactory.create(email_list=pubtwo)
    date = datetime.datetime.now().replace(second=0, microsecond=0)
    for n in range(21):
        MessageFactory.create(email_list=pubthree, date=date - datetime.timedelta(days=n))

    # add thread view messages
    # NOTE: thread_order 1 has later date
    apple = EmailListFactory.create(name='apple')
    cthread = ThreadFactory.create(date=datetime.datetime(2017, 1, 1))
    MessageFactory.create(email_list=apple,
                          thread=cthread,
                          subject='New Topic',
                          thread_order=0,
                          date=datetime.datetime(2017, 1, 1))
    MessageFactory.create(email_list=apple,
                          thread=cthread,
                          subject='Re: New Topic',
                          thread_order=5,
                          date=datetime.datetime(2017, 1, 2))
    MessageFactory.create(email_list=apple,
                          thread=cthread,
                          subject='Re: New Topic',
                          thread_order=2,
                          date=datetime.datetime(2017, 1, 3))
    MessageFactory.create(email_list=apple,
                          thread=cthread,
                          subject='Re: New Topic',
                          thread_order=3,
                          date=datetime.datetime(2017, 1, 4))
    MessageFactory.create(email_list=apple,
                          thread=cthread,
                          subject='Re: New Topic',
                          thread_order=4,
                          date=datetime.datetime(2017, 1, 5))
    MessageFactory.create(email_list=apple,
                          thread=cthread,
                          subject='Re: New Topic',
                          thread_order=1,
                          date=datetime.datetime(2017, 1, 6))
    MessageFactory.create(email_list=private)
    
    # listnames with hyphen
    devops = EmailListFactory.create(name='dev-ops')
    MessageFactory.create(email_list=devops)

    privateops = EmailListFactory.create(name='private-ops', private=True)
    MessageFactory.create(email_list=privateops)

@pytest.fixture(scope="session")
def index_resource():
    if not Message.objects.first():
        load_db()
    # build index
    content = StringIO()
    call_command('update_index', stdout=content)

    def fin():
        call_command('clear_index', noinput=True, stdout=content)
        print content.read()


@pytest.fixture()
def messages(index_resource):
    """Load some messages into db and index for testing"""
    if not Message.objects.first():
        load_db()


@pytest.fixture(scope="session")
def index():
    """Load a Xapian index"""
    content = StringIO()
    path = os.path.join(settings.BASE_DIR, 'tests', 'data', 'ancp-2010-03.mail')
    call_command('load', path, listname='ancp', summary=True, stdout=content)
    # def fin():
    #   remove index


@pytest.fixture()
def thread_messages():
    """Load some threads"""
    content = StringIO()
    path = os.path.join(settings.BASE_DIR, 'tests', 'data', 'thread.mail')
    call_command('load', path, listname='acme', summary=True, stdout=content)

<<<<<<< HEAD
=======
@pytest.fixture(scope='session')
def tmp_dir(tmpdir_factory):
    """Create temporary directory for this test run"""
    tmpdir = tmpdir_factory.mktemp('data')
    return str(tmpdir)

@pytest.fixture()
def data_dir(tmp_dir,settings,autouse=True):
    """Set ARCHIVE_DIR to temporary directory"""
    DATA_ROOT = tmp_dir
    settings.DATA_ROOT = DATA_ROOT
    settings.ARCHIVE_DIR = os.path.join(DATA_ROOT,'archive')

@pytest.fixture()
def query_messages(data_dir):
    """Load some threads"""
    content = StringIO()
    path = os.path.join(settings.BASE_DIR, 'tests', 'data', 'query_acme.mail')
    call_command('load', path, listname='acme', summary=True, stdout=content)
    path = os.path.join(settings.BASE_DIR, 'tests', 'data', 'query_star.mail')
    call_command('load', path, listname='star', summary=True, stdout=content)
'''

@pytest.fixture(scope="session", autouse=True)
def disconnect_signals():
    post_save.disconnect(reindex_month_6_report, sender=Grant)
    post_save.disconnect(reindex_month_12_report, sender=Grant)
    post_save.disconnect(reindex_month_18_report, sender=Grant)
    post_save.disconnect(reindex_month_24_report, sender=Grant)
    post_save.disconnect(reindex_month_30_report, sender=Grant)
'''
>>>>>>> 2625dd32
<|MERGE_RESOLUTION|>--- conflicted
+++ resolved
@@ -1,3 +1,6 @@
+# -*- coding: utf-8 -*-
+from __future__ import unicode_literals
+
 from django.core.management import call_command
 from factories import *
 from mlarchive.archive.management.commands._classes import get_base_subject
@@ -34,6 +37,7 @@
     athread = ThreadFactory.create(date=datetime.datetime(2013, 1, 1))
     bthread = ThreadFactory.create(date=datetime.datetime(2013, 2, 1))
     MessageFactory.create(email_list=pubone,
+                          frm='Björn',
                           thread=athread,
                           subject='Another message about RFC6759',
                           msgid='a01',
@@ -115,7 +119,8 @@
     # build index
     content = StringIO()
     call_command('update_index', stdout=content)
-
+    print content.read()
+    
     def fin():
         call_command('clear_index', noinput=True, stdout=content)
         print content.read()
@@ -145,8 +150,6 @@
     path = os.path.join(settings.BASE_DIR, 'tests', 'data', 'thread.mail')
     call_command('load', path, listname='acme', summary=True, stdout=content)
 
-<<<<<<< HEAD
-=======
 @pytest.fixture(scope='session')
 def tmp_dir(tmpdir_factory):
     """Create temporary directory for this test run"""
@@ -168,14 +171,3 @@
     call_command('load', path, listname='acme', summary=True, stdout=content)
     path = os.path.join(settings.BASE_DIR, 'tests', 'data', 'query_star.mail')
     call_command('load', path, listname='star', summary=True, stdout=content)
-'''
-
-@pytest.fixture(scope="session", autouse=True)
-def disconnect_signals():
-    post_save.disconnect(reindex_month_6_report, sender=Grant)
-    post_save.disconnect(reindex_month_12_report, sender=Grant)
-    post_save.disconnect(reindex_month_18_report, sender=Grant)
-    post_save.disconnect(reindex_month_24_report, sender=Grant)
-    post_save.disconnect(reindex_month_30_report, sender=Grant)
-'''
->>>>>>> 2625dd32
